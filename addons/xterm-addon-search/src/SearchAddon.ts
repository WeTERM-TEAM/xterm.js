--- conflicted
+++ resolved
@@ -172,13 +172,8 @@
       this.clearDecorations();
       return undefined;
     }
-<<<<<<< HEAD
-    if (startRow > this._terminal.buffer.active.baseY + this._terminal.rows || startCol > this._terminal.cols) {
-      throw new Error(`Invalid row: ${startRow} or col: ${startCol} to search in terminal with ${this._terminal.buffer.active.baseY + this._terminal.rows} rows and ${this._terminal.cols} cols`);
-=======
     if (startCol > this._terminal.cols) {
       throw new Error(`Invalid col: ${startCol} to search in terminal of ${this._terminal.cols} cols`);
->>>>>>> 7836097e
     }
 
     let result: ISearchResult | undefined = undefined;
@@ -615,19 +610,13 @@
       if (marker) {
         this._selectedDecoration = terminal.registerDecoration({
           marker,
-<<<<<<< HEAD
           x: result.col,
           width: result.size,
-          overviewRulerOptions: { color: decorations.selectedColor }
-        });
-        this._selectedDecoration?.onRender((e) => this._applyStyles(e, decorations.selectedColor, result));
-=======
           overviewRulerOptions: {
             color: decorations.activeMatchColorOverviewRuler
           }
         });
         this._selectedDecoration?.onRender((e) => this._applyStyles(e, decorations.activeMatchBackground, decorations.activeMatchBorder, result));
->>>>>>> 7836097e
         this._selectedDecoration?.onDispose(() => marker.dispose());
       }
     }
@@ -655,19 +644,12 @@
     }
     if (!element.classList.contains('xterm-find-result-decoration')) {
       element.classList.add('xterm-find-result-decoration');
-<<<<<<< HEAD
-      element.style.backgroundColor = color;
-      element.style.opacity = '0.6';
-=======
-      element.style.left = `${element.clientWidth * result.col}px`;
-      element.style.width = `${element.clientWidth * result.term.length}px`;
       if (backgroundColor) {
         element.style.backgroundColor = backgroundColor;
       }
       if (borderColor) {
         element.style.outline = `1px solid ${borderColor}`;
       }
->>>>>>> 7836097e
     }
   }
 
@@ -685,19 +667,13 @@
     }
     const findResultDecoration = terminal.registerDecoration({
       marker,
-<<<<<<< HEAD
       x: result.col,
       width: result.size,
-      overviewRulerOptions: this._resultDecorations.get(marker.line) && !this._dataChanged ? undefined : { color: decorations.matchColor, position: 'center' }
-    });
-    findResultDecoration?.onRender((e) => this._applyStyles(e, decorations.matchColor, result));
-=======
       overviewRulerOptions: this._resultDecorations.get(marker.line) && !this._dataChanged ? undefined : {
         color: decorations.matchOverviewRuler, position: 'center'
       }
     });
     findResultDecoration?.onRender((e) => this._applyStyles(e, decorations.matchBackground, decorations.matchBorder, result));
->>>>>>> 7836097e
     findResultDecoration?.onDispose(() => marker.dispose());
     return findResultDecoration;
   }

--- conflicted
+++ resolved
@@ -24,17 +24,11 @@
      * the state. The cursor will also be positioned to the correct cell. When restoring a terminal
      * it is best to do before `Terminal.open` is called to avoid wasting CPU cycles rendering
      * incomplete frames.
-<<<<<<< HEAD
      * 
      * It's recommended that you write the serialized data into a terminal of the same size in which
      * it originated from and then resize it after if needed.
      * 
-     * @param scrollback The number of rows in scrollback buffer to serialize, starting from the
-     * bottom of the scrollback buffer. This defaults to the all available rows in the scrollback
-     * buffer.
-=======
      * @param options Custom options to allow control over what gets serialized.
->>>>>>> 80d4742d
      */
     public serialize(options?: ISerializeOptions): string;
 

--- conflicted
+++ resolved
@@ -24,12 +24,8 @@
 import { ICharacterJoinerService, ICoreBrowserService } from 'browser/services/Services';
 import { CharData, ICellData } from 'common/Types';
 import { AttributeData } from 'common/buffer/AttributeData';
-<<<<<<< HEAD
 import { ICoreService, IDecorationService } from 'common/services/Services';
-=======
-import { IDecorationService } from 'common/services/Services';
 import { color, rgba as rgbaNs } from 'common/Color';
->>>>>>> a2e07de9
 
 export class WebglRenderer extends Disposable implements IRenderer {
   private _renderLayers: IRenderLayer[];

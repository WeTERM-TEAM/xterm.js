--- conflicted
+++ resolved
@@ -61,11 +61,7 @@
     "jsdoc": "3.4.3",
     "jsdom": "^11.1.0",
     "merge-stream": "^1.0.1",
-<<<<<<< HEAD
-    "node-pty": "0.7.2",
-=======
     "node-pty": "^0.7.2",
->>>>>>> d9e9fa3f
     "nodemon": "1.10.2",
     "sorcery": "^0.10.0",
     "tslint": "^4.0.2",

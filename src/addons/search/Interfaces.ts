/**
 * Copyright (c) 2018 The xterm.js authors. All rights reserved.
 * @license MIT
 */

import { Terminal } from 'xterm';

// TODO: Don't rely on this private API
export interface ITerminalCore {
<<<<<<< HEAD
  selectionManager: any;
=======
  buffer: any;
>>>>>>> 34244248
}

export interface ISearchAddonTerminal extends Terminal {
  __searchHelper?: ISearchHelper;
  _core: ITerminalCore;
}

export interface ISearchHelper {
  findNext(term: string, searchOptions: ISearchOptions): boolean;
  findPrevious(term: string, searchOptions: ISearchOptions): boolean;
}

export interface ISearchOptions {
  regex?: boolean;
  wholeWord?: boolean;
  caseSensitive?: boolean;
  /**
   * Use this when you want the selection to expand if it still matches as the
   * user types. Note that this only affects findNext.
   */
  incremental?: boolean;
}

export interface ISearchResult {
  term: string;
  col: number;
  row: number;
}<|MERGE_RESOLUTION|>--- conflicted
+++ resolved
@@ -5,18 +5,8 @@
 
 import { Terminal } from 'xterm';
 
-// TODO: Don't rely on this private API
-export interface ITerminalCore {
-<<<<<<< HEAD
-  selectionManager: any;
-=======
-  buffer: any;
->>>>>>> 34244248
-}
-
 export interface ISearchAddonTerminal extends Terminal {
   __searchHelper?: ISearchHelper;
-  _core: ITerminalCore;
 }
 
 export interface ISearchHelper {

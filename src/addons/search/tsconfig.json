--- conflicted
+++ resolved
@@ -6,16 +6,11 @@
     "outDir": "../../../lib/addons/search/",
     "sourceMap": true,
     "removeComments": true,
-<<<<<<< HEAD
     "declaration": true,
     "preserveWatchOutput": true
-  }
-=======
-    "declaration": true
   },
   "include": [
     "**/*.ts",
     "../../../typings/xterm.d.ts"
   ]
->>>>>>> 3c02c9ce
 }
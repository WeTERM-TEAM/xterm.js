--- conflicted
+++ resolved
@@ -639,48 +639,6 @@
       Terminal.bindPaste(this);
       Terminal.bindKeys(this);
       Terminal.bindCopy(this);
-<<<<<<< HEAD
-=======
-      Terminal.bindCut(this);
-      Terminal.bindDrop(this);
-      Terminal.bindFocus(this);
-      Terminal.bindBlur(this);
-    };
-
-    /**
-     * Clears all selected text, inside the terminal.
-     */
-		Terminal.prototype.clearSelection = function() {
-      var selectionBaseNode = window.getSelection().baseNode;
-
-      if (selectionBaseNode && (this.element.contains(selectionBaseNode.parentElement))) {
-        window.getSelection().removeAllRanges();
-      }
-    };
-
-    /**
-     * This function temporarily enables (leases) the contentEditable value of the terminal, which
-     * should be set back to false within 5 seconds at most.
-     */
-    Terminal.prototype.leaseContentEditable = function (ms, callback) {
-      var term = this;
-
-      term.element.contentEditable = true;
-
-      /**
-       * Blur and re-focus instantly. This is due to a weird focus state on Chrome, when setting
-       * contentEditable to true on a focused element.
-       */
-      term.blur();
-      term.focus();
-
-      setTimeout(function () {
-        term.element.contentEditable = false;
-        if (typeof callback == 'function') {
-          callback.call(term);
-        }
-      }, ms || 5000);
->>>>>>> 9b2f68a2
     };
 
     /**
@@ -742,26 +700,12 @@
         term.keyPress(ev);
       }, true);
 
-<<<<<<< HEAD
       on(term.element, 'keyup', term.focus.bind(term));
-=======
-    /**
-     * Cancel the cut event completely.
-     * @param {Xterm} term The terminal on which to bind the cut event handling functionality.
-     * @static
-     */
-    Terminal.bindCut = function(term) {
-      on(term.element, 'cut', function (ev) {
-        ev.preventDefault();
-      });
-    };
->>>>>>> 9b2f68a2
 
       on(term.textarea, 'keydown', function(ev) {
         term.keyDown(ev);
       }, true);
 
-<<<<<<< HEAD
       on(term.textarea, 'keypress', function(ev) {
         term.keyPress(ev);
         // Truncate the textarea's value, since it is not needed
@@ -786,28 +730,6 @@
     Terminal.bindCopy = function(term) {
       on(term.element, 'copy', function(ev) {
         return; // temporary
-=======
-    /**
-     * Do not perform the "drop" event. Altering the contents of the
-     * terminal with drag n drop is unwanted behavior.
-     * @param {Xterm} term The terminal on which to bind the drop event handling functionality.
-     * @static
-     */
-    Terminal.bindDrop = function (term) {
-      on(term.element, 'drop', function (ev) {
-        term.cancel(ev, true);
-      });
-    };
-
-    /**
-     * Cancel click handling on the given terminal
-     * @param {Xterm} term The terminal on which to bind the click event handling functionality.
-     * @static
-     */
-    Terminal.click = function (term) {
-      on(term.element, 'click', function (ev) {
-        term.cancel(ev, true);
->>>>>>> 9b2f68a2
       });
     };
 

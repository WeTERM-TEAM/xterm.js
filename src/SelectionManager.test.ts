/**
 * @license MIT
 */
import jsdom = require('jsdom');
import { assert } from 'chai';
import { ITerminal, ICircularList } from './Interfaces';
import { CharMeasure } from './utils/CharMeasure';
import { CircularList } from './utils/CircularList';
import { SelectionManager } from './SelectionManager';
import { SelectionModel } from './SelectionModel';
import { BufferSet } from './BufferSet';
import { MockTerminal } from './utils/TestUtils';

class TestSelectionManager extends SelectionManager {
  constructor(
    terminal: ITerminal,
    buffer: ICircularList<[number, string, number][]>,
    rowContainer: HTMLElement,
    charMeasure: CharMeasure
  ) {
    super(terminal, buffer, rowContainer, charMeasure);
  }

  public get model(): SelectionModel { return this._model; }

  public selectLineAt(line: number): void { this._selectLineAt(line); }
  public selectWordAt(coords: [number, number]): void { this._selectWordAt(coords); }

  // Disable DOM interaction
  public enable(): void {}
  public disable(): void {}
  public refresh(): void {}
}

describe('SelectionManager', () => {
  let dom: jsdom.JSDOM;
  let window: Window;
  let document: Document;

  let terminal: ITerminal;
  let bufferLines: ICircularList<[number, string, number][]>;
  let rowContainer: HTMLElement;
  let selectionManager: TestSelectionManager;

  beforeEach(() => {
    dom = new jsdom.JSDOM('');
    window = dom.window;
    document = window.document;
    rowContainer = document.createElement('div');
<<<<<<< HEAD
    terminal = <any>{ cols: 80, rows: 2, options: {} };
    terminal.options.scrollback = 100;
=======
    terminal = new MockTerminal();
    terminal.cols = 80;
    terminal.rows = 2;
    terminal.scrollback = 100;
>>>>>>> d4600384
    terminal.buffers = new BufferSet(terminal);
    terminal.buffer = terminal.buffers.active;
    bufferLines = terminal.buffer.lines;
    selectionManager = new TestSelectionManager(terminal, bufferLines, rowContainer, null);
  });

  function stringToRow(text: string): [number, string, number][] {
    let result: [number, string, number][] = [];
    for (let i = 0; i < text.length; i++) {
      result.push([0, text.charAt(i), 1]);
    }
    return result;
  }

  describe('_selectWordAt', () => {
    it('should expand selection for normal width chars', () => {
      bufferLines.set(0, stringToRow('foo bar'));
      selectionManager.selectWordAt([0, 0]);
      assert.equal(selectionManager.selectionText, 'foo');
      selectionManager.selectWordAt([1, 0]);
      assert.equal(selectionManager.selectionText, 'foo');
      selectionManager.selectWordAt([2, 0]);
      assert.equal(selectionManager.selectionText, 'foo');
      selectionManager.selectWordAt([3, 0]);
      assert.equal(selectionManager.selectionText, ' ');
      selectionManager.selectWordAt([4, 0]);
      assert.equal(selectionManager.selectionText, 'bar');
      selectionManager.selectWordAt([5, 0]);
      assert.equal(selectionManager.selectionText, 'bar');
      selectionManager.selectWordAt([6, 0]);
      assert.equal(selectionManager.selectionText, 'bar');
    });
    it('should expand selection for whitespace', () => {
      bufferLines.set(0, stringToRow('a   b'));
      selectionManager.selectWordAt([0, 0]);
      assert.equal(selectionManager.selectionText, 'a');
      selectionManager.selectWordAt([1, 0]);
      assert.equal(selectionManager.selectionText, '   ');
      selectionManager.selectWordAt([2, 0]);
      assert.equal(selectionManager.selectionText, '   ');
      selectionManager.selectWordAt([3, 0]);
      assert.equal(selectionManager.selectionText, '   ');
      selectionManager.selectWordAt([4, 0]);
      assert.equal(selectionManager.selectionText, 'b');
    });
    it('should expand selection for wide characters', () => {
      // Wide characters use a special format
      bufferLines.set(0, [
        [null, '中', 2],
        [null, '', 0],
        [null, '文', 2],
        [null, '', 0],
        [null, ' ', 1],
        [null, 'a', 1],
        [null, '中', 2],
        [null, '', 0],
        [null, '文', 2],
        [null, '', 0],
        [null, 'b', 1],
        [null, ' ', 1],
        [null, 'f', 1],
        [null, 'o', 1],
        [null, 'o', 1]
      ]);
      // Ensure wide characters take up 2 columns
      selectionManager.selectWordAt([0, 0]);
      assert.equal(selectionManager.selectionText, '中文');
      selectionManager.selectWordAt([1, 0]);
      assert.equal(selectionManager.selectionText, '中文');
      selectionManager.selectWordAt([2, 0]);
      assert.equal(selectionManager.selectionText, '中文');
      selectionManager.selectWordAt([3, 0]);
      assert.equal(selectionManager.selectionText, '中文');
      selectionManager.selectWordAt([4, 0]);
      assert.equal(selectionManager.selectionText, ' ');
      // Ensure wide characters work when wrapped in normal width characters
      selectionManager.selectWordAt([5, 0]);
      assert.equal(selectionManager.selectionText, 'a中文b');
      selectionManager.selectWordAt([6, 0]);
      assert.equal(selectionManager.selectionText, 'a中文b');
      selectionManager.selectWordAt([7, 0]);
      assert.equal(selectionManager.selectionText, 'a中文b');
      selectionManager.selectWordAt([8, 0]);
      assert.equal(selectionManager.selectionText, 'a中文b');
      selectionManager.selectWordAt([9, 0]);
      assert.equal(selectionManager.selectionText, 'a中文b');
      selectionManager.selectWordAt([10, 0]);
      assert.equal(selectionManager.selectionText, 'a中文b');
      selectionManager.selectWordAt([11, 0]);
      assert.equal(selectionManager.selectionText, ' ');
      // Ensure normal width characters work fine in a line containing wide characters
      selectionManager.selectWordAt([12, 0]);
      assert.equal(selectionManager.selectionText, 'foo');
      selectionManager.selectWordAt([13, 0]);
      assert.equal(selectionManager.selectionText, 'foo');
      selectionManager.selectWordAt([14, 0]);
      assert.equal(selectionManager.selectionText, 'foo');
    });
    it('should select up to non-path characters that are commonly adjacent to paths', () => {
      bufferLines.set(0, stringToRow('(cd)[ef]{gh}\'ij"'));
      selectionManager.selectWordAt([0, 0]);
      assert.equal(selectionManager.selectionText, '(cd');
      selectionManager.selectWordAt([1, 0]);
      assert.equal(selectionManager.selectionText, 'cd');
      selectionManager.selectWordAt([2, 0]);
      assert.equal(selectionManager.selectionText, 'cd');
      selectionManager.selectWordAt([3, 0]);
      assert.equal(selectionManager.selectionText, 'cd)');
      selectionManager.selectWordAt([4, 0]);
      assert.equal(selectionManager.selectionText, '[ef');
      selectionManager.selectWordAt([5, 0]);
      assert.equal(selectionManager.selectionText, 'ef');
      selectionManager.selectWordAt([6, 0]);
      assert.equal(selectionManager.selectionText, 'ef');
      selectionManager.selectWordAt([7, 0]);
      assert.equal(selectionManager.selectionText, 'ef]');
      selectionManager.selectWordAt([8, 0]);
      assert.equal(selectionManager.selectionText, '{gh');
      selectionManager.selectWordAt([9, 0]);
      assert.equal(selectionManager.selectionText, 'gh');
      selectionManager.selectWordAt([10, 0]);
      assert.equal(selectionManager.selectionText, 'gh');
      selectionManager.selectWordAt([11, 0]);
      assert.equal(selectionManager.selectionText, 'gh}');
      selectionManager.selectWordAt([12, 0]);
      assert.equal(selectionManager.selectionText, '\'ij');
      selectionManager.selectWordAt([13, 0]);
      assert.equal(selectionManager.selectionText, 'ij');
      selectionManager.selectWordAt([14, 0]);
      assert.equal(selectionManager.selectionText, 'ij');
      selectionManager.selectWordAt([15, 0]);
      assert.equal(selectionManager.selectionText, 'ij"');
    });
  });

  describe('_selectLineAt', () => {
    it('should select the entire line', () => {
      bufferLines.set(0, stringToRow('foo bar'));
      selectionManager.selectLineAt(0);
      assert.equal(selectionManager.selectionText, 'foo bar', 'The selected text is correct');
      assert.deepEqual(selectionManager.model.finalSelectionStart, [0, 0]);
      assert.deepEqual(selectionManager.model.finalSelectionEnd, [terminal.cols, 0], 'The actual selection spans the entire column');
    });
  });

  describe('selectAll', () => {
    it('should select the entire buffer, beyond the viewport', () => {
      bufferLines.length = 5;
      bufferLines.set(0, stringToRow('1'));
      bufferLines.set(1, stringToRow('2'));
      bufferLines.set(2, stringToRow('3'));
      bufferLines.set(3, stringToRow('4'));
      bufferLines.set(4, stringToRow('5'));
      selectionManager.selectAll();
      terminal.buffer.ybase = bufferLines.length - terminal.rows;
      assert.equal(selectionManager.selectionText, '1\n2\n3\n4\n5');
    });
  });

  describe('hasSelection', () => {
    it('should return whether there is a selection', () => {
      selectionManager.model.selectionStart = [0, 0];
      selectionManager.model.selectionStartLength = 0;
      assert.equal(selectionManager.hasSelection, false);
      selectionManager.model.selectionEnd = [0, 0];
      assert.equal(selectionManager.hasSelection, false);
      selectionManager.model.selectionEnd = [1, 0];
      assert.equal(selectionManager.hasSelection, true);
      selectionManager.model.selectionEnd = [0, 1];
      assert.equal(selectionManager.hasSelection, true);
      selectionManager.model.selectionEnd = [1, 1];
      assert.equal(selectionManager.hasSelection, true);
    });
  });
});<|MERGE_RESOLUTION|>--- conflicted
+++ resolved
@@ -47,15 +47,10 @@
     window = dom.window;
     document = window.document;
     rowContainer = document.createElement('div');
-<<<<<<< HEAD
-    terminal = <any>{ cols: 80, rows: 2, options: {} };
-    terminal.options.scrollback = 100;
-=======
     terminal = new MockTerminal();
     terminal.cols = 80;
     terminal.rows = 2;
-    terminal.scrollback = 100;
->>>>>>> d4600384
+    terminal.options.scrollback = 100;
     terminal.buffers = new BufferSet(terminal);
     terminal.buffer = terminal.buffers.active;
     bufferLines = terminal.buffer.lines;

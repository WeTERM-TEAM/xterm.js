--- conflicted
+++ resolved
@@ -29,20 +29,15 @@
 const GLEVEL: {[key: string]: number} = {'(': 0, ')': 1, '*': 2, '+': 3, '-': 1, '.': 2};
 
 /**
-<<<<<<< HEAD
  * Document common VT features here that are currently unsupported
  */
 // @vt: unsupported   DCS   SIXEL   "SIXEL Graphics"  "DCS Ps ; Ps ; Ps ; q 	Pt ST"   "Draw SIXEL image starting at cursor position."
-// @vt: unsupported   CSI   SL      "Scroll Left"     "CSI Ps SP @"   "Scroll viewport `Ps` times to the left."
-// @vt: unsupported   CSI   SR      "Scroll Right"    "CSI Ps SP A"   "Scroll viewport `Ps` times to the right."
-// @vt: unsupported   CSI   DECIC   "Insert Columns"  "CSI Ps ' }"    "Insert `Ps` columns at cursor position."
-// @vt: unsupported   CSI   DECDC   "Delete Columns"  "CSI Ps ' ~"    "Delete `Ps` columns at cursor position."
-=======
+
+/**
  * Max length of the UTF32 input buffer. Real memory consumption is 4 times higher.
  */
 const MAX_PARSEBUFFER_LENGTH = 131072;
 
->>>>>>> 1c06e576
 
 /**
  * DCS subparser implementations
@@ -206,15 +201,13 @@
      * CSI handler
      */
     this._parser.setCsiHandler({final: '@'}, params => this.insertChars(params));
-<<<<<<< HEAD
+    // @vt: supported CSI SL    "Scroll Left"   "CSI Ps SP @"   "Scroll viewport `Ps` times to the left."
+    this._parser.setCsiHandler({intermediates: ' ', final: '@'}, params => this.scrollLeft(params));
     // @vt: supported CSI CUU   "Cursor Up"         "CSI Ps A"  "Move cursor `Ps` times up (default=1)."
     this._parser.setCsiHandler({final: 'A'}, params => this.cursorUp(params));
+    // @vt: supported CSI SR    "Scroll Right"  "CSI Ps SP A"   "Scroll viewport `Ps` times to the right."
+    this._parser.setCsiHandler({intermediates: ' ', final: 'A'}, params => this.scrollRight(params));
     // @vt: supported CSI CUD   "Cursor Down"       "CSI Ps B"  "Move cursor `Ps` times down (default=1)."
-=======
-    this._parser.setCsiHandler({intermediates: ' ', final: '@'}, params => this.scrollLeft(params));
-    this._parser.setCsiHandler({final: 'A'}, params => this.cursorUp(params));
-    this._parser.setCsiHandler({intermediates: ' ', final: 'A'}, params => this.scrollRight(params));
->>>>>>> 1c06e576
     this._parser.setCsiHandler({final: 'B'}, params => this.cursorDown(params));
     // @vt: supported CSI CUF   "Cursor Forward"    "CSI Ps C"  "Move cursor `Ps` times forward (default=1)."
     this._parser.setCsiHandler({final: 'C'}, params => this.cursorForward(params));
@@ -344,7 +337,9 @@
     this._parser.setCsiHandler({final: 's'}, params => this.saveCursor(params));
     // @vt: partly    CSI SCORC "Restore Cursor"  "CSI u"   "Restore cursor position, charmap and text attributes."
     this._parser.setCsiHandler({final: 'u'}, params => this.restoreCursor(params));
+    // @vt: supported CSI DECIC "Insert Columns"  "CSI Ps ' }"  "Insert `Ps` columns at cursor position."
     this._parser.setCsiHandler({intermediates: '\'', final: '}'}, params => this.insertColumns(params));
+    // @vt: supported CSI DECDC "Delete Columns"  "CSI Ps ' ~"  "Delete `Ps` columns at cursor position."
     this._parser.setCsiHandler({intermediates: '\'', final: '~'}, params => this.deleteColumns(params));
 
     /**

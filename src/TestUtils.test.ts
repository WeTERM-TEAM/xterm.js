--- conflicted
+++ resolved
@@ -9,11 +9,7 @@
 import { ICircularList, XtermListener } from './common/Types';
 import { Buffer } from './Buffer';
 import * as Browser from './common/Platform';
-<<<<<<< HEAD
-import { ITheme, IDisposable, IMarker, IEvent, ITerminalAddon } from 'xterm';
-=======
-import { ITheme, IDisposable, IMarker, IEvent, ISelectionPosition } from 'xterm';
->>>>>>> 34244248
+import { ITheme, IDisposable, IMarker, IEvent, ITerminalAddon, ISelectionPosition } from 'xterm';
 import { Terminal } from './Terminal';
 import { AttributeData } from './core/buffer/BufferLine';
 

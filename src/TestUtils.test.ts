--- conflicted
+++ resolved
@@ -15,12 +15,8 @@
 import { IColorManager, IColorSet } from 'browser/Types';
 import { IOptionsService } from 'common/services/Services';
 import { EventEmitter } from 'common/EventEmitter';
-<<<<<<< HEAD
 import { IParams } from 'common/parser/Types';
-import { ISelectionManager } from 'browser/selection/Types';
-=======
 import { ISelectionService } from 'browser/services/Services';
->>>>>>> d691327c
 
 export class TestTerminal extends Terminal {
   writeSync(data: string): void {

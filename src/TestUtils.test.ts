/**
 * Copyright (c) 2017 The xterm.js authors. All rights reserved.
 * @license MIT
 */

import { IRenderer, IRenderDimensions, CharacterJoinerHandler } from 'browser/renderer/Types';
import { IInputHandlingTerminal, IViewport, ICompositionHelper, ITerminal, IBrowser, ITerminalOptions, ILinkifier, ILinkMatcherOptions } from './Types';
import { IBuffer, IBufferStringIterator, IBufferSet } from 'common/buffer/Types';
import { IBufferLine, ICellData, IAttributeData, ICircularList, XtermListener } from 'common/Types';
import { Buffer } from 'common/buffer/Buffer';
import * as Browser from 'common/Platform';
import { IDisposable, IMarker, IEvent, ISelectionPosition } from 'xterm';
import { Terminal } from './Terminal';
import { AttributeData } from 'common/buffer/AttributeData';
import { IColorManager, IColorSet } from 'browser/Types';
import { IOptionsService } from 'common/services/Services';
import { EventEmitter } from 'common/EventEmitter';
<<<<<<< HEAD
import { IParams } from 'common/parser/Types';
=======
import { ISelectionManager } from 'browser/selection/Types';
>>>>>>> c50a6ef4

export class TestTerminal extends Terminal {
  writeSync(data: string): void {
    this.writeBuffer.push(data);
    this._innerWrite();
  }
}

export class MockTerminal implements ITerminal {
  onBlur: IEvent<void>;
  onFocus: IEvent<void>;
  onA11yChar: IEvent<string>;
  onA11yTab: IEvent<number>;
  onCursorMove: IEvent<void>;
  onLineFeed: IEvent<void>;
  onSelectionChange: IEvent<void>;
  onData: IEvent<string>;
  onTitleChange: IEvent<string>;
  onScroll: IEvent<number>;
  onKey: IEvent<{ key: string; domEvent: KeyboardEvent; }>;
  onRender: IEvent<{ start: number; end: number; }>;
  onResize: IEvent<{ cols: number; rows: number; }>;
  markers: IMarker[];
  optionsService: IOptionsService;
  addMarker(cursorYOffset: number): IMarker {
    throw new Error('Method not implemented.');
  }
  selectLines(start: number, end: number): void {
    throw new Error('Method not implemented.');
  }
  scrollToLine(line: number): void {
    throw new Error('Method not implemented.');
  }
  static string: any;
  setOption(key: any, value: any): void {
    throw new Error('Method not implemented.');
  }
  blur(): void {
    throw new Error('Method not implemented.');
  }
  focus(): void {
    throw new Error('Method not implemented.');
  }
  resize(columns: number, rows: number): void {
    throw new Error('Method not implemented.');
  }
  writeln(data: string): void {
    throw new Error('Method not implemented.');
  }
  open(parent: HTMLElement): void {
    throw new Error('Method not implemented.');
  }
  attachCustomKeyEventHandler(customKeyEventHandler: (event: KeyboardEvent) => boolean): void {
    throw new Error('Method not implemented.');
  }
  addCsiHandler(flag: string, callback: (params: IParams, collect: string) => boolean): IDisposable {
      throw new Error('Method not implemented.');
  }
  addOscHandler(ident: number, callback: (data: string) => boolean): IDisposable {
      throw new Error('Method not implemented.');
  }
  registerLinkMatcher(regex: RegExp, handler: (event: MouseEvent, uri: string) => boolean | void, options?: ILinkMatcherOptions): number {
    throw new Error('Method not implemented.');
  }
  deregisterLinkMatcher(matcherId: number): void {
    throw new Error('Method not implemented.');
  }
  hasSelection(): boolean {
    throw new Error('Method not implemented.');
  }
  getSelection(): string {
    throw new Error('Method not implemented.');
  }
  getSelectionPosition(): ISelectionPosition | undefined {
    throw new Error('Method not implemented.');
  }
  clearSelection(): void {
    throw new Error('Method not implemented.');
  }
  select(column: number, row: number, length: number): void {
    throw new Error('Method not implemented.');
  }
  selectAll(): void {
    throw new Error('Method not implemented.');
  }
  dispose(): void {
    throw new Error('Method not implemented.');
  }
  scrollPages(pageCount: number): void {
    throw new Error('Method not implemented.');
  }
  scrollToTop(): void {
    throw new Error('Method not implemented.');
  }
  scrollToBottom(): void {
    throw new Error('Method not implemented.');
  }
  clear(): void {
    throw new Error('Method not implemented.');
  }
  write(data: string): void {
    throw new Error('Method not implemented.');
  }
  writeUtf8(data: Uint8Array): void {
    throw new Error('Method not implemented.');
  }
  bracketedPasteMode: boolean;
  renderer: IRenderer;
  linkifier: ILinkifier;
  isFocused: boolean;
  options: ITerminalOptions = {};
  element: HTMLElement;
  screenElement: HTMLElement;
  rowContainer: HTMLElement;
  selectionContainer: HTMLElement;
  selectionManager: ISelectionManager;
  textarea: HTMLTextAreaElement;
  rows: number;
  cols: number;
  browser: IBrowser = <any>Browser;
  writeBuffer: string[];
  children: HTMLElement[];
  cursorHidden: boolean;
  cursorState: number;
  scrollback: number;
  buffers: IBufferSet;
  buffer: IBuffer;
  viewport: IViewport;
  applicationCursor: boolean;
  handler(data: string): void {
    throw new Error('Method not implemented.');
  }
  on(event: string, callback: (...args: any[]) => void): void {
    throw new Error('Method not implemented.');
  }
  off(type: string, listener: XtermListener): void {
    throw new Error('Method not implemented.');
  }
  addDisposableListener(type: string, handler: XtermListener): IDisposable {
    throw new Error('Method not implemented.');
  }
  scrollLines(disp: number, suppressScrollEvent: boolean): void {
    throw new Error('Method not implemented.');
  }
  scrollToRow(absoluteRow: number): number {
    throw new Error('Method not implemented.');
  }
  cancel(ev: Event, force?: boolean): void {
    throw new Error('Method not implemented.');
  }
  log(text: string): void {
    throw new Error('Method not implemented.');
  }
  emit(event: string, data: any): void {
    throw new Error('Method not implemented.');
  }
  reset(): void {
    throw new Error('Method not implemented.');
  }
  showCursor(): void {
    throw new Error('Method not implemented.');
  }
  refresh(start: number, end: number): void {
    throw new Error('Method not implemented.');
  }
  registerCharacterJoiner(handler: CharacterJoinerHandler): number { return 0; }
  deregisterCharacterJoiner(joinerId: number): void { }
}

export class MockInputHandlingTerminal implements IInputHandlingTerminal {
  onA11yCharEmitter: EventEmitter<string>;
  onA11yTabEmitter: EventEmitter<number>;
  element: HTMLElement;
  options: ITerminalOptions = {};
  cols: number;
  rows: number;
  charset: { [key: string]: string; };
  gcharset: number;
  glevel: number;
  charsets: { [key: string]: string; }[];
  applicationKeypad: boolean;
  applicationCursor: boolean;
  originMode: boolean;
  insertMode: boolean;
  wraparoundMode: boolean;
  bracketedPasteMode: boolean;
  curAttrData = new AttributeData();
  savedCols: number;
  x10Mouse: boolean;
  vt200Mouse: boolean;
  normalMouse: boolean;
  mouseEvents: boolean;
  sendFocus: boolean;
  utfMouse: boolean;
  sgrMouse: boolean;
  urxvtMouse: boolean;
  cursorHidden: boolean;
  buffers: IBufferSet;
  buffer: IBuffer = new MockBuffer();
  viewport: IViewport;
  selectionManager: ISelectionManager;
  focus(): void {
    throw new Error('Method not implemented.');
  }
  convertEol: boolean;
  bell(): void {
    throw new Error('Method not implemented.');
  }

  updateRange(y: number): void {
    throw new Error('Method not implemented.');
  }
  scroll(isWrapped?: boolean): void {
    throw new Error('Method not implemented.');
  }
  nextStop(x?: number): number {
    throw new Error('Method not implemented.');
  }
  setgLevel(g: number): void {
    throw new Error('Method not implemented.');
  }
  eraseAttrData(): IAttributeData {
    throw new Error('Method not implemented.');
  }
  eraseRight(x: number, y: number): void {
    throw new Error('Method not implemented.');
  }
  eraseLine(y: number): void {
    throw new Error('Method not implemented.');
  }
  eraseLeft(x: number, y: number): void {
    throw new Error('Method not implemented.');
  }
  prevStop(x?: number): number {
    throw new Error('Method not implemented.');
  }
  is(term: string): boolean {
    throw new Error('Method not implemented.');
  }
  setgCharset(g: number, charset: { [key: string]: string; }): void {
    throw new Error('Method not implemented.');
  }
  resize(x: number, y: number): void {
    throw new Error('Method not implemented.');
  }
  log(text: string, data?: any): void {
    throw new Error('Method not implemented.');
  }
  reset(): void {
    throw new Error('Method not implemented.');
  }
  showCursor(): void {
    throw new Error('Method not implemented.');
  }
  refresh(start: number, end: number): void {
    throw new Error('Method not implemented.');
  }
  matchColor(r1: number, g1: number, b1: number): number {
    throw new Error('Method not implemented.');
  }
  error(text: string, data?: any): void {
    throw new Error('Method not implemented.');
  }
  setOption(key: string, value: any): void {
    (<any>this.options)[key] = value;
  }
  on(type: string, listener: XtermListener): void {
    throw new Error('Method not implemented.');
  }
  off(type: string, listener: XtermListener): void {
    throw new Error('Method not implemented.');
  }
  emit(type: string, data?: any): void {
    throw new Error('Method not implemented.');
  }
  addDisposableListener(type: string, handler: XtermListener): IDisposable {
    throw new Error('Method not implemented.');
  }
  tabSet(): void {
    throw new Error('Method not implemented.');
  }
  handler(data: string): void {
    throw new Error('Method not implemented.');
  }
  handleTitle(title: string): void {
    throw new Error('Method not implemented.');
  }
  index(): void {
    throw new Error('Method not implemented.');
  }
  reverseIndex(): void {
    throw new Error('Method not implemented.');
  }
}

export class MockBuffer implements IBuffer {
  markers: IMarker[];
  addMarker(y: number): IMarker {
    throw new Error('Method not implemented.');
  }
  isCursorInViewport: boolean;
  lines: ICircularList<IBufferLine>;
  ydisp: number;
  ybase: number;
  hasScrollback: boolean;
  y: number;
  x: number;
  tabs: any;
  scrollBottom: number;
  scrollTop: number;
  savedY: number;
  savedX: number;
  savedCurAttrData = new AttributeData();
  translateBufferLineToString(lineIndex: number, trimRight: boolean, startCol?: number, endCol?: number): string {
    return Buffer.prototype.translateBufferLineToString.apply(this, arguments);
  }
  getWrappedRangeForLine(y: number): { first: number; last: number; } {
    return Buffer.prototype.getWrappedRangeForLine.apply(this, arguments);
  }
  nextStop(x?: number): number {
    throw new Error('Method not implemented.');
  }
  prevStop(x?: number): number {
    throw new Error('Method not implemented.');
  }
  setLines(lines: ICircularList<IBufferLine>): void {
    this.lines = lines;
  }
  getBlankLine(attr: IAttributeData, isWrapped?: boolean): IBufferLine {
    return Buffer.prototype.getBlankLine.apply(this, arguments);
  }
  stringIndexToBufferIndex(lineIndex: number, stringIndex: number): number[] {
    return Buffer.prototype.stringIndexToBufferIndex.apply(this, arguments);
  }
  iterator(trimRight: boolean, startIndex?: number, endIndex?: number): IBufferStringIterator {
    return Buffer.prototype.iterator.apply(this, arguments);
  }
  getNullCell(attr?: IAttributeData): ICellData {
    throw new Error('Method not implemented.');
  }
  getWhitespaceCell(attr?: IAttributeData): ICellData {
    throw new Error('Method not implemented.');
  }
}

export class MockRenderer implements IRenderer {
  onCanvasResize: IEvent<{ width: number; height: number; }>;
  onRender: IEvent<{ start: number; end: number; }>;
  dispose(): void {
    throw new Error('Method not implemented.');
  }
  colorManager: IColorManager;
  on(type: string, listener: XtermListener): void {
    throw new Error('Method not implemented.');
  }
  off(type: string, listener: XtermListener): void {
    throw new Error('Method not implemented.');
  }
  emit(type: string, data?: any): void {
    throw new Error('Method not implemented.');
  }
  addDisposableListener(type: string, handler: XtermListener): IDisposable {
    throw new Error('Method not implemented.');
  }
  dimensions: IRenderDimensions;
  setColors(colors: IColorSet): void {
    throw new Error('Method not implemented.');
  }
  onResize(cols: number, rows: number): void {}
  onCharSizeChanged(): void {}
  onBlur(): void {}
  onFocus(): void {}
  onSelectionChanged(start: [number, number], end: [number, number]): void {}
  onCursorMove(): void {}
  onOptionsChanged(): void {}
  onDevicePixelRatioChange(): void {}
  clear(): void {}
  renderRows(start: number, end: number): void {}
  registerCharacterJoiner(handler: CharacterJoinerHandler): number { return 0; }
  deregisterCharacterJoiner(): boolean { return true; }
}

export class MockViewport implements IViewport {
  dispose(): void {
    throw new Error('Method not implemented.');
  }
  scrollBarWidth: number = 0;
  onThemeChange(colors: IColorSet): void {
    throw new Error('Method not implemented.');
  }
  onWheel(ev: WheelEvent): void {
    throw new Error('Method not implemented.');
  }
  onTouchStart(ev: TouchEvent): void {
    throw new Error('Method not implemented.');
  }
  onTouchMove(ev: TouchEvent): void {
    throw new Error('Method not implemented.');
  }
  syncScrollArea(): void { }
  getLinesScrolled(ev: WheelEvent): number {
    throw new Error('Method not implemented.');
  }
}

export class MockCompositionHelper implements ICompositionHelper {
  compositionstart(): void {
    throw new Error('Method not implemented.');
  }
  compositionupdate(ev: CompositionEvent): void {
    throw new Error('Method not implemented.');
  }
  compositionend(): void {
    throw new Error('Method not implemented.');
  }
  updateCompositionElements(dontRecurse?: boolean): void {
    throw new Error('Method not implemented.');
  }
  keydown(ev: KeyboardEvent): boolean {
    return true;
  }
}<|MERGE_RESOLUTION|>--- conflicted
+++ resolved
@@ -15,11 +15,8 @@
 import { IColorManager, IColorSet } from 'browser/Types';
 import { IOptionsService } from 'common/services/Services';
 import { EventEmitter } from 'common/EventEmitter';
-<<<<<<< HEAD
 import { IParams } from 'common/parser/Types';
-=======
 import { ISelectionManager } from 'browser/selection/Types';
->>>>>>> c50a6ef4
 
 export class TestTerminal extends Terminal {
   writeSync(data: string): void {

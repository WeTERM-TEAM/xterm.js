--- conflicted
+++ resolved
@@ -1445,7 +1445,6 @@
       assert.deepEqual(getLines(term), ['￥￥  ￥￥', '￥￥    ￥', '￥￥    ￥', '￥￥￥￥￥', '']);
     });
   });
-<<<<<<< HEAD
   describe('extended underline style support (SGR 4)', () => {
     let term: TestTerminal;
     beforeEach(() => {
@@ -1621,7 +1620,8 @@
         (term as any)._bufferService.buffers.active.lines.get(0)._extendedAttrs[1],
         (term as any)._bufferService.buffers.active.lines.get(0)._extendedAttrs[3]
       );
-=======
+    });
+  });
   describe('DECSTR', () => {
     let term: TestTerminal;
     beforeEach(() => {
@@ -1669,7 +1669,6 @@
       assert.equal((term as any)._coreService.decPrivateModes.origin, true);
       term.writeSync('\x1b[!p');
       assert.equal((term as any)._coreService.decPrivateModes.origin, false);
->>>>>>> 34a324f5
     });
   });
 });
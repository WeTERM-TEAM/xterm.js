--- conflicted
+++ resolved
@@ -412,11 +412,8 @@
         this.renderer.clear();
         this.charMeasure.measure(this.options);
         break;
-<<<<<<< HEAD
       case 'enableBold':
-=======
       case 'letterSpacing':
->>>>>>> 00554390
       case 'lineHeight':
         // When the font changes the size of the cells may change which requires a renderer clear
         this.renderer.clear();

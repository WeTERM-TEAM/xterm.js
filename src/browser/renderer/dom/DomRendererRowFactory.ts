--- conflicted
+++ resolved
@@ -4,13 +4,8 @@
  */
 
 import { IBufferLine, ICellData, IColor } from 'common/Types';
-<<<<<<< HEAD
-import { INVERTED_DEFAULT_COLOR } from 'browser/renderer/atlas/Constants';
-import { NULL_CELL_CODE, WHITESPACE_CELL_CHAR, Attributes, UnderlineStyle } from 'common/buffer/Constants';
-=======
 import { INVERTED_DEFAULT_COLOR } from 'browser/renderer/Constants';
 import { NULL_CELL_CODE, WHITESPACE_CELL_CHAR, Attributes } from 'common/buffer/Constants';
->>>>>>> 423d5402
 import { CellData } from 'common/buffer/CellData';
 import { ICoreService, IDecorationService, IOptionsService } from 'common/services/Services';
 import { color, rgba } from 'common/Color';

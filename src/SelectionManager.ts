/**
 * Copyright (c) 2017 The xterm.js authors. All rights reserved.
 * @license MIT
 */

import { ITerminal, ICircularList, ISelectionManager, IBuffer, LineData, CharData } from '../typings/xterm-internal';
import { MouseHelper } from './utils/MouseHelper';
import * as Browser from './shared/utils/Browser';
import { CharMeasure } from './utils/CharMeasure';
import { CircularList } from './utils/CircularList';
import { EventEmitter } from './EventEmitter';
<<<<<<< HEAD
=======
import { ITerminal, ICircularList, ISelectionManager, IBuffer, IListenerType } from './Interfaces';
>>>>>>> 8f1a629b
import { SelectionModel } from './SelectionModel';
import { CHAR_DATA_WIDTH_INDEX, CHAR_DATA_CHAR_INDEX } from './Buffer';

/**
 * The number of pixels the mouse needs to be above or below the viewport in
 * order to scroll at the maximum speed.
 */
const DRAG_SCROLL_MAX_THRESHOLD = 50;

/**
 * The maximum scrolling speed
 */
const DRAG_SCROLL_MAX_SPEED = 15;

/**
 * The number of milliseconds between drag scroll updates.
 */
const DRAG_SCROLL_INTERVAL = 50;

/**
 * A string containing all characters that are considered word separated by the
 * double click to select work logic.
 */
const WORD_SEPARATORS = ' ()[]{}\'"';

const NON_BREAKING_SPACE_CHAR = String.fromCharCode(160);
const ALL_NON_BREAKING_SPACE_REGEX = new RegExp(NON_BREAKING_SPACE_CHAR, 'g');

/**
 * Represents a position of a word on a line.
 */
interface IWordPosition {
  start: number;
  length: number;
}

/**
 * A selection mode, this drives how the selection behaves on mouse move.
 */
enum SelectionMode {
  NORMAL,
  WORD,
  LINE
}

/**
 * A class that manages the selection of the terminal. With help from
 * SelectionModel, SelectionManager handles with all logic associated with
 * dealing with the selection, including handling mouse interaction, wide
 * characters and fetching the actual text within the selection. Rendering is
 * not handled by the SelectionManager but a 'refresh' event is fired when the
 * selection is ready to be redrawn.
 */
export class SelectionManager extends EventEmitter implements ISelectionManager {
  protected _model: SelectionModel;

  /**
   * The amount to scroll every drag scroll update (depends on how far the mouse
   * drag is above or below the terminal).
   */
  private _dragScrollAmount: number;

  /**
   * The current selection mode.
   */
  private _activeSelectionMode: SelectionMode;

  /**
   * A setInterval timer that is active while the mouse is down whose callback
   * scrolls the viewport when necessary.
   */
  private _dragScrollIntervalTimer: NodeJS.Timer;

  /**
   * The animation frame ID used for refreshing the selection.
   */
  private _refreshAnimationFrame: number;

  /**
   * Whether selection is enabled.
   */
  private _enabled = true;

  private _mouseMoveListener: EventListener;
  private _mouseUpListener: EventListener;
  private _trimListener: IListenerType;

  constructor(
    private _terminal: ITerminal,
    private _charMeasure: CharMeasure
  ) {
    super();
    this._initListeners();
    this.enable();

    this._model = new SelectionModel(_terminal);
    this._activeSelectionMode = SelectionMode.NORMAL;
  }

  private get _buffer(): IBuffer {
    return this._terminal.buffers.active;
  }

  /**
   * Initializes listener variables.
   */
  private _initListeners(): void {
    this._mouseMoveListener = event => this._onMouseMove(<MouseEvent>event);
    this._mouseUpListener = event => this._onMouseUp(<MouseEvent>event);
    this._trimListener = (amount: number) => this._onTrim(amount);

    this.initBuffersListeners();
  }

  public initBuffersListeners(): void {
    this._terminal.buffer.lines.on('trim', this._trimListener);
    this._terminal.buffers.on('activate', e => this._onBufferActivate(e));
  }

  /**
   * Disables the selection manager. This is useful for when terminal mouse
   * are enabled.
   */
  public disable(): void {
    this.clearSelection();
    this._enabled = false;
  }

  /**
   * Enable the selection manager.
   */
  public enable(): void {
    this._enabled = true;
  }

  public get selectionStart(): [number, number] { return this._model.finalSelectionStart; }
  public get selectionEnd(): [number, number] { return this._model.finalSelectionEnd; }

  /**
   * Gets whether there is an active text selection.
   */
  public get hasSelection(): boolean {
    const start = this._model.finalSelectionStart;
    const end = this._model.finalSelectionEnd;
    if (!start || !end) {
      return false;
    }
    return start[0] !== end[0] || start[1] !== end[1];
  }

  /**
   * Gets the text currently selected.
   */
  public get selectionText(): string {
    const start = this._model.finalSelectionStart;
    const end = this._model.finalSelectionEnd;
    if (!start || !end) {
      return '';
    }

    // Get first row
    const startRowEndCol = start[1] === end[1] ? end[0] : null;
    let result: string[] = [];
    result.push(this._buffer.translateBufferLineToString(start[1], true, start[0], startRowEndCol));

    // Get middle rows
    for (let i = start[1] + 1; i <= end[1] - 1; i++) {
      const bufferLine = this._buffer.lines.get(i);
      const lineText = this._buffer.translateBufferLineToString(i, true);
      if ((<any>bufferLine).isWrapped) {
        result[result.length - 1] += lineText;
      } else {
        result.push(lineText);
      }
    }

    // Get final row
    if (start[1] !== end[1]) {
      const bufferLine = this._buffer.lines.get(end[1]);
      const lineText = this._buffer.translateBufferLineToString(end[1], true, 0, end[0]);
      if ((<any>bufferLine).isWrapped) {
        result[result.length - 1] += lineText;
      } else {
        result.push(lineText);
      }
    }

    // Format string by replacing non-breaking space chars with regular spaces
    // and joining the array into a multi-line string.
    const formattedResult = result.map(line => {
      return line.replace(ALL_NON_BREAKING_SPACE_REGEX, ' ');
    }).join(Browser.isMSWindows ? '\r\n' : '\n');

    return formattedResult;
  }

  /**
   * Clears the current terminal selection.
   */
  public clearSelection(): void {
    this._model.clearSelection();
    this._removeMouseDownListeners();
    this.refresh();
  }

  /**
   * Queues a refresh, redrawing the selection on the next opportunity.
   * @param isNewSelection Whether the selection should be registered as a new
   * selection on Linux.
   */
  public refresh(isNewSelection?: boolean): void {
    // Queue the refresh for the renderer
    if (!this._refreshAnimationFrame) {
      this._refreshAnimationFrame = window.requestAnimationFrame(() => this._refresh());
    }

    // If the platform is Linux and the refresh call comes from a mouse event,
    // we need to update the selection for middle click to paste selection.
    if (Browser.isLinux && isNewSelection) {
      const selectionText = this.selectionText;
      if (selectionText.length) {
        this.emit('newselection', this.selectionText);
      }
    }
  }

  /**
   * Fires the refresh event, causing consumers to pick it up and redraw the
   * selection state.
   */
  private _refresh(): void {
    this._refreshAnimationFrame = null;
    this.emit('refresh', { start: this._model.finalSelectionStart, end: this._model.finalSelectionEnd });
  }

  /**
   * Selects all text within the terminal.
   */
  public selectAll(): void {
    this._model.isSelectAllActive = true;
    this.refresh();
    this._terminal.emit('selection');
  }

  /**
   * Handle the buffer being trimmed, adjust the selection position.
   * @param amount The amount the buffer is being trimmed.
   */
  private _onTrim(amount: number): void {
    const needsRefresh = this._model.onTrim(amount);
    if (needsRefresh) {
      this.refresh();
    }
  }

  /**
   * Gets the 0-based [x, y] buffer coordinates of the current mouse event.
   * @param event The mouse event.
   */
  private _getMouseBufferCoords(event: MouseEvent): [number, number] {
    const coords = this._terminal.mouseHelper.getCoords(event, this._terminal.element, this._charMeasure, this._terminal.options.lineHeight, this._terminal.cols, this._terminal.rows, true);
    if (!coords) {
      return null;
    }

    // Convert to 0-based
    coords[0]--;
    coords[1]--;

    // Convert viewport coords to buffer coords
    coords[1] += this._terminal.buffer.ydisp;
    return coords;
  }

  /**
   * Gets the amount the viewport should be scrolled based on how far out of the
   * terminal the mouse is.
   * @param event The mouse event.
   */
  private _getMouseEventScrollAmount(event: MouseEvent): number {
    let offset = MouseHelper.getCoordsRelativeToElement(event, this._terminal.element)[1];
    const terminalHeight = this._terminal.rows * Math.ceil(this._charMeasure.height * this._terminal.options.lineHeight);
    if (offset >= 0 && offset <= terminalHeight) {
      return 0;
    }
    if (offset > terminalHeight) {
      offset -= terminalHeight;
    }

    offset = Math.min(Math.max(offset, -DRAG_SCROLL_MAX_THRESHOLD), DRAG_SCROLL_MAX_THRESHOLD);
    offset /= DRAG_SCROLL_MAX_THRESHOLD;
    return (offset / Math.abs(offset)) + Math.round(offset * (DRAG_SCROLL_MAX_SPEED - 1));
  }

  /**
   * Returns whether the selection manager should force selection, regardless of
   * whether the terminal is in mouse events mode.
   * @param event The mouse event.
   */
  public shouldForceSelection(event: MouseEvent): boolean {
    return Browser.isMac ? event.altKey : event.shiftKey;
  }

  /**
   * Handles te mousedown event, setting up for a new selection.
   * @param event The mousedown event.
   */
  public onMouseDown(event: MouseEvent): void {
    // If we have selection, we want the context menu on right click even if the
    // terminal is in mouse mode.
    if (event.button === 2 && this.hasSelection) {
      return;
    }

    // Only action the primary button
    if (event.button !== 0) {
      return;
    }

    // Allow selection when using a specific modifier key, even when disabled
    if (!this._enabled) {
      if (!this.shouldForceSelection(event)) {
        return;
      }

      // Don't send the mouse down event to the current process, we want to select
      event.stopPropagation();
    }

    // Tell the browser not to start a regular selection
    event.preventDefault();

    // Reset drag scroll state
    this._dragScrollAmount = 0;

    if (this._enabled && event.shiftKey) {
      this._onIncrementalClick(event);
    } else {
      if (event.detail === 1) {
        this._onSingleClick(event);
      } else if (event.detail === 2) {
        this._onDoubleClick(event);
      } else if (event.detail === 3) {
        this._onTripleClick(event);
      }
    }

    this._addMouseDownListeners();
    this.refresh(true);
  }

  /**
   * Adds listeners when mousedown is triggered.
   */
  private _addMouseDownListeners(): void {
    // Listen on the document so that dragging outside of viewport works
    this._terminal.element.ownerDocument.addEventListener('mousemove', this._mouseMoveListener);
    this._terminal.element.ownerDocument.addEventListener('mouseup', this._mouseUpListener);
    this._dragScrollIntervalTimer = setInterval(() => this._dragScroll(), DRAG_SCROLL_INTERVAL);
  }

  /**
   * Removes the listeners that are registered when mousedown is triggered.
   */
  private _removeMouseDownListeners(): void {
    this._terminal.element.ownerDocument.removeEventListener('mousemove', this._mouseMoveListener);
    this._terminal.element.ownerDocument.removeEventListener('mouseup', this._mouseUpListener);
    clearInterval(this._dragScrollIntervalTimer);
    this._dragScrollIntervalTimer = null;
  }

  /**
   * Performs an incremental click, setting the selection end position to the mouse
   * position.
   * @param event The mouse event.
   */
  private _onIncrementalClick(event: MouseEvent): void {
    if (this._model.selectionStart) {
      this._model.selectionEnd = this._getMouseBufferCoords(event);
    }
  }

  /**
   * Performs a single click, resetting relevant state and setting the selection
   * start position.
   * @param event The mouse event.
   */
  private _onSingleClick(event: MouseEvent): void {
    this._model.selectionStartLength = 0;
    this._model.isSelectAllActive = false;
    this._activeSelectionMode = SelectionMode.NORMAL;

    // Initialize the new selection
    this._model.selectionStart = this._getMouseBufferCoords(event);
    if (!this._model.selectionStart) {
      return;
    }
    this._model.selectionEnd = null;

    // Ensure the line exists
    const line = this._buffer.lines.get(this._model.selectionStart[1]);
    if (!line) {
      return;
    }

    // Return early if the click event is not in the buffer (eg. in scroll bar)
    if (line.length >= this._model.selectionStart[0]) {
      return;
    }

    // If the mouse is over the second half of a wide character, adjust the
    // selection to cover the whole character
    const char = line[this._model.selectionStart[0]];
    if (char[CHAR_DATA_WIDTH_INDEX] === 0) {
      this._model.selectionStart[0]++;
    }
  }

  /**
   * Performs a double click, selecting the current work.
   * @param event The mouse event.
   */
  private _onDoubleClick(event: MouseEvent): void {
    const coords = this._getMouseBufferCoords(event);
    if (coords) {
      this._activeSelectionMode = SelectionMode.WORD;
      this._selectWordAt(coords);
    }
  }

  /**
   * Performs a triple click, selecting the current line and activating line
   * select mode.
   * @param event The mouse event.
   */
  private _onTripleClick(event: MouseEvent): void {
    const coords = this._getMouseBufferCoords(event);
    if (coords) {
      this._activeSelectionMode = SelectionMode.LINE;
      this._selectLineAt(coords[1]);
    }
  }

  /**
   * Handles the mousemove event when the mouse button is down, recording the
   * end of the selection and refreshing the selection.
   * @param event The mousemove event.
   */
  private _onMouseMove(event: MouseEvent): void {
    // If the mousemove listener is active it means that a selection is
    // currently being made, we should stop propogation to prevent mouse events
    // to be sent to the pty.
    event.stopImmediatePropagation();

    // Record the previous position so we know whether to redraw the selection
    // at the end.
    const previousSelectionEnd = this._model.selectionEnd ? [this._model.selectionEnd[0], this._model.selectionEnd[1]] : null;

    // Set the initial selection end based on the mouse coordinates
    this._model.selectionEnd = this._getMouseBufferCoords(event);
    if (!this._model.selectionEnd) {
      this.refresh(true);
      return;
    }

    // Select the entire line if line select mode is active.
    if (this._activeSelectionMode === SelectionMode.LINE) {
      if (this._model.selectionEnd[1] < this._model.selectionStart[1]) {
        this._model.selectionEnd[0] = 0;
      } else {
        this._model.selectionEnd[0] = this._terminal.cols;
      }
    } else if (this._activeSelectionMode === SelectionMode.WORD) {
      this._selectToWordAt(this._model.selectionEnd);
    }

    // Determine the amount of scrolling that will happen.
    this._dragScrollAmount = this._getMouseEventScrollAmount(event);

    // If the cursor was above or below the viewport, make sure it's at the
    // start or end of the viewport respectively.
    if (this._dragScrollAmount > 0) {
      this._model.selectionEnd[0] = this._terminal.cols;
    } else if (this._dragScrollAmount < 0) {
      this._model.selectionEnd[0] = 0;
    }

    // If the character is a wide character include the cell to the right in the
    // selection. Note that selections at the very end of the line will never
    // have a character.
    if (this._model.selectionEnd[1] < this._buffer.lines.length) {
      const char = this._buffer.lines.get(this._model.selectionEnd[1])[this._model.selectionEnd[0]];
      if (char && char[CHAR_DATA_WIDTH_INDEX] === 0) {
        this._model.selectionEnd[0]++;
      }
    }

    // Only draw here if the selection changes.
    if (!previousSelectionEnd ||
      previousSelectionEnd[0] !== this._model.selectionEnd[0] ||
      previousSelectionEnd[1] !== this._model.selectionEnd[1]) {
      this.refresh(true);
    }
  }

  /**
   * The callback that occurs every DRAG_SCROLL_INTERVAL ms that does the
   * scrolling of the viewport.
   */
  private _dragScroll(): void {
    if (this._dragScrollAmount) {
      this._terminal.scrollLines(this._dragScrollAmount, false);
      // Re-evaluate selection
      if (this._dragScrollAmount > 0) {
        this._model.selectionEnd = [this._terminal.cols - 1, Math.min(this._terminal.buffer.ydisp + this._terminal.rows, this._terminal.buffer.lines.length - 1)];
      } else {
        this._model.selectionEnd = [0, this._terminal.buffer.ydisp];
      }
      this.refresh();
    }
  }

  /**
   * Handles the mouseup event, removing the mousedown listeners.
   * @param event The mouseup event.
   */
  private _onMouseUp(event: MouseEvent): void {
    this._removeMouseDownListeners();

    if (this.hasSelection)
      this._terminal.emit('selection');
  }

  private _onBufferActivate(e: {activeBuffer: IBuffer, inactiveBuffer: IBuffer}): void {
    this.clearSelection();
    // Only adjust the selection on trim, shiftElements is rarely used (only in
    // reverseIndex) and delete in a splice is only ever used when the same
    // number of elements was just added. Given this is could actually be
    // beneficial to leave the selection as is for these cases.
    e.inactiveBuffer.lines.off('trim', this._trimListener);
    e.activeBuffer.lines.on('trim', this._trimListener);
  }

  /**
   * Converts a viewport column to the character index on the buffer line, the
   * latter takes into account wide characters.
   * @param coords The coordinates to find the 2 index for.
   */
  private _convertViewportColToCharacterIndex(bufferLine: any, coords: [number, number]): number {
    let charIndex = coords[0];
    for (let i = 0; coords[0] >= i; i++) {
      const char = bufferLine[i];
      if (char[CHAR_DATA_WIDTH_INDEX] === 0) {
        // Wide characters aren't included in the line string so decrement the
        // index so the index is back on the wide character.
        charIndex--;
      } else if (char[CHAR_DATA_CHAR_INDEX].length > 1 && coords[0] !== i) {
        // Emojis take up multiple characters, so adjust accordingly. For these
        // we don't want ot include the character at the column as we're
        // returning the start index in the string, not the end index.
        charIndex += char[CHAR_DATA_CHAR_INDEX].length - 1;
      }
    }
    return charIndex;
  }

  public setSelection(col: number, row: number, length: number): void {
    this._model.clearSelection();
    this._removeMouseDownListeners();
    this._model.selectionStart = [col, row];
    this._model.selectionStartLength = length;
    this.refresh();
  }

  /**
   * Gets positional information for the word at the coordinated specified.
   * @param coords The coordinates to get the word at.
   */
  private _getWordAt(coords: [number, number]): IWordPosition {
    const bufferLine = this._buffer.lines.get(coords[1]);
    if (!bufferLine) {
      return null;
    }

    const line = this._buffer.translateBufferLineToString(coords[1], false);

    // Get actual index, taking into consideration wide characters
    let startIndex = this._convertViewportColToCharacterIndex(bufferLine, coords);
    let endIndex = startIndex;

    // Record offset to be used later
    const charOffset = coords[0] - startIndex;
    let leftWideCharCount = 0;
    let rightWideCharCount = 0;
    let leftLongCharOffset = 0;
    let rightLongCharOffset = 0;

    if (line.charAt(startIndex) === ' ') {
      // Expand until non-whitespace is hit
      while (startIndex > 0 && line.charAt(startIndex - 1) === ' ') {
        startIndex--;
      }
      while (endIndex < line.length && line.charAt(endIndex + 1) === ' ') {
        endIndex++;
      }
    } else {
      // Expand until whitespace is hit. This algorithm works by scanning left
      // and right from the starting position, keeping both the index format
      // (line) and the column format (bufferLine) in sync. When a wide
      // character is hit, it is recorded and the column index is adjusted.
      let startCol = coords[0];
      let endCol = coords[0];

      // Consider the initial position, skip it and increment the wide char
      // variable
      if (bufferLine[startCol][CHAR_DATA_WIDTH_INDEX] === 0) {
        leftWideCharCount++;
        startCol--;
      }
      if (bufferLine[endCol][CHAR_DATA_WIDTH_INDEX] === 2) {
        rightWideCharCount++;
        endCol++;
      }

      // Adjust the end index for characters whose length are > 1 (emojis)
      if (bufferLine[endCol][CHAR_DATA_CHAR_INDEX].length > 1) {
        rightLongCharOffset += bufferLine[endCol][CHAR_DATA_CHAR_INDEX].length - 1;
        endIndex += bufferLine[endCol][CHAR_DATA_CHAR_INDEX].length - 1;
      }

      // Expand the string in both directions until a space is hit
      while (startCol > 0 && startIndex > 0 && !this._isCharWordSeparator(bufferLine[startCol - 1])) {
        const char = bufferLine[startCol - 1];
        if (char[CHAR_DATA_WIDTH_INDEX] === 0) {
          // If the next character is a wide char, record it and skip the column
          leftWideCharCount++;
          startCol--;
        } else if (char[CHAR_DATA_CHAR_INDEX].length > 1) {
          // If the next character's string is longer than 1 char (eg. emoji),
          // adjust the index
          leftLongCharOffset += char[CHAR_DATA_CHAR_INDEX].length - 1;
          startIndex -= char[CHAR_DATA_CHAR_INDEX].length - 1;
        }
        startIndex--;
        startCol--;
      }
      while (endCol < bufferLine.length && endIndex + 1 < line.length && !this._isCharWordSeparator(bufferLine[endCol + 1])) {
        const char = bufferLine[endCol + 1];
        if (char[CHAR_DATA_WIDTH_INDEX] === 2) {
          // If the next character is a wide char, record it and skip the column
          rightWideCharCount++;
          endCol++;
        } else if (char[CHAR_DATA_CHAR_INDEX].length > 1) {
          // If the next character's string is longer than 1 char (eg. emoji),
          // adjust the index
          rightLongCharOffset += char[CHAR_DATA_CHAR_INDEX].length - 1;
          endIndex += char[CHAR_DATA_CHAR_INDEX].length - 1;
        }
        endIndex++;
        endCol++;
      }
    }

    // Incremenet the end index so it is at the start of the next character
    endIndex++;

    // Calculate the start _column_, converting the the string indexes back to
    // column coordinates.
    const start =
        startIndex // The index of the selection's start char in the line string
        + charOffset // The difference between the initial char's column and index
        - leftWideCharCount // The number of wide chars left of the initial char
        + leftLongCharOffset; // The number of additional chars left of the initial char added by columns with strings longer than 1 (emojis)

    // Calculate the length in _columns_, converting the the string indexes back
    // to column coordinates.
    const length = Math.min(this._terminal.cols, // Disallow lengths larger than the terminal cols
        endIndex // The index of the selection's end char in the line string
        - startIndex // The index of the selection's start char in the line string
        + leftWideCharCount // The number of wide chars left of the initial char
        + rightWideCharCount // The number of wide chars right of the initial char (inclusive)
        - leftLongCharOffset // The number of additional chars left of the initial char added by columns with strings longer than 1 (emojis)
        - rightLongCharOffset); // The number of additional chars right of the initial char (inclusive) added by columns with strings longer than 1 (emojis)

    return { start, length };
  }

  /**
   * Selects the word at the coordinates specified.
   * @param coords The coordinates to get the word at.
   */
  protected _selectWordAt(coords: [number, number]): void {
    const wordPosition = this._getWordAt(coords);
    if (wordPosition) {
      this._model.selectionStart = [wordPosition.start, coords[1]];
      this._model.selectionStartLength = wordPosition.length;
    }
  }

  /**
   * Sets the selection end to the word at the coordinated specified.
   * @param coords The coordinates to get the word at.
   */
  private _selectToWordAt(coords: [number, number]): void {
    const wordPosition = this._getWordAt(coords);
    if (wordPosition) {
      this._model.selectionEnd = [this._model.areSelectionValuesReversed() ? wordPosition.start : (wordPosition.start + wordPosition.length), coords[1]];
    }
  }

  /**
   * Gets whether the character is considered a word separator by the select
   * word logic.
   * @param char The character to check.
   */
  private _isCharWordSeparator(charData: CharData): boolean {
    // Zero width characters are never separators as they are always to the
    // right of wide characters
    if (charData[CHAR_DATA_WIDTH_INDEX] === 0) {
      return false;
    }
    return WORD_SEPARATORS.indexOf(charData[CHAR_DATA_CHAR_INDEX]) >= 0;
  }

  /**
   * Selects the line specified.
   * @param line The line index.
   */
  protected _selectLineAt(line: number): void {
    this._model.selectionStart = [0, line];
    this._model.selectionStartLength = this._terminal.cols;
  }
}<|MERGE_RESOLUTION|>--- conflicted
+++ resolved
@@ -9,10 +9,6 @@
 import { CharMeasure } from './utils/CharMeasure';
 import { CircularList } from './utils/CircularList';
 import { EventEmitter } from './EventEmitter';
-<<<<<<< HEAD
-=======
-import { ITerminal, ICircularList, ISelectionManager, IBuffer, IListenerType } from './Interfaces';
->>>>>>> 8f1a629b
 import { SelectionModel } from './SelectionModel';
 import { CHAR_DATA_WIDTH_INDEX, CHAR_DATA_CHAR_INDEX } from './Buffer';
 
@@ -98,7 +94,7 @@
 
   private _mouseMoveListener: EventListener;
   private _mouseUpListener: EventListener;
-  private _trimListener: IListenerType;
+  private _trimListener: (...args: any[]) => void;
 
   constructor(
     private _terminal: ITerminal,

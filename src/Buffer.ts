--- conflicted
+++ resolved
@@ -7,13 +7,8 @@
 import { ITerminal, IBuffer, IBufferLine, BufferIndex, IBufferStringIterator, IBufferStringIteratorResult, ICellData, IAttributeData } from './Types';
 import { EventEmitter } from './common/EventEmitter';
 import { IMarker } from 'xterm';
-<<<<<<< HEAD
-import { BufferLine, CellData } from './BufferLine';
+import { BufferLine, CellData, AttributeData } from './BufferLine';
 import { reflowLargerApplyNewLayout, reflowLargerCreateNewLayout, reflowLargerGetLinesToRemove, reflowSmallerGetNewLineLengths, getWrappedLineTrimmedLength } from './BufferReflow';
-=======
-import { BufferLine, CellData, AttributeData } from './BufferLine';
-import { reflowLargerApplyNewLayout, reflowLargerCreateNewLayout, reflowLargerGetLinesToRemove, reflowSmallerGetNewLineLengths } from './BufferReflow';
->>>>>>> e58033bb
 import { DEFAULT_COLOR } from './renderer/atlas/Types';
 
 
@@ -287,11 +282,7 @@
   }
 
   private _reflowLarger(newCols: number, newRows: number): void {
-<<<<<<< HEAD
-    const toRemove: number[] = reflowLargerGetLinesToRemove(this.lines, this._cols, newCols, this.ybase + this.y);
-=======
-    const toRemove: number[] = reflowLargerGetLinesToRemove(this.lines, newCols, this.ybase + this.y, this.getNullCell(DEFAULT_ATTR_DATA));
->>>>>>> e58033bb
+    const toRemove: number[] = reflowLargerGetLinesToRemove(this.lines, this._cols, newCols, this.ybase + this.y, this.getNullCell(DEFAULT_ATTR_DATA));
     if (toRemove.length > 0) {
       const newLayoutResult = reflowLargerCreateNewLayout(this.lines, toRemove);
       reflowLargerApplyNewLayout(this.lines, newLayoutResult.layout);

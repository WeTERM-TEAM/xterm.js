import { ITerminal, IBufferLine } from '../Types';
import { ICharacterJoinerRegistry, ICharacterJoiner } from './Types';
import { CellData } from '../BufferLine';
import { WHITESPACE_CELL_CHAR } from '../Buffer';

export class CharacterJoinerRegistry implements ICharacterJoinerRegistry {

  private _characterJoiners: ICharacterJoiner[] = [];
  private _nextCharacterJoinerId: number = 0;
  private _cell: CellData = new CellData();

  constructor(private _terminal: ITerminal) {
  }

  public registerCharacterJoiner(handler: (text: string) => [number, number][]): number {
    const joiner: ICharacterJoiner = {
      id: this._nextCharacterJoinerId++,
      handler
    };

    this._characterJoiners.push(joiner);
    return joiner.id;
  }

  public deregisterCharacterJoiner(joinerId: number): boolean {
    for (let i = 0; i < this._characterJoiners.length; i++) {
      if (this._characterJoiners[i].id === joinerId) {
        this._characterJoiners.splice(i, 1);
        return true;
      }
    }

    return false;
  }

  public getJoinedCharacters(row: number): [number, number][] {
    if (this._characterJoiners.length === 0) {
      return [];
    }

    const line = this._terminal.buffer.lines.get(row);
    if (line.length === 0) {
      return [];
    }

    const ranges: [number, number][] = [];
    const lineStr = line.translateToString(true);

    // Because some cells can be represented by multiple javascript characters,
    // we track the cell and the string indexes separately. This allows us to
    // translate the string ranges we get from the joiners back into cell ranges
    // for use when rendering
    let rangeStartColumn = 0;
    let currentStringIndex = 0;
    let rangeStartStringIndex = 0;
    let rangeAttrFG = line.getFG(0);
    let rangeAttrBG = line.getBG(0);

    for (let x = 0; x < line.getTrimmedLength(); x++) {
      line.loadCell(x, this._cell);
<<<<<<< HEAD
=======
      const chars = this._cell.getChars();
      const width = this._cell.getWidth();
      const attr = this._cell.fg >> 9;
>>>>>>> 079729f1

      if (this._cell.width === 0) {
        // If this character is of width 0, skip it.
        continue;
      }

      // End of range
      if (this._cell.fg !== rangeAttrFG || this._cell.bg !== rangeAttrBG) {
        // If we ended up with a sequence of more than one character,
        // look for ranges to join.
        if (x - rangeStartColumn > 1) {
          const joinedRanges = this._getJoinedRanges(
            lineStr,
            rangeStartStringIndex,
            currentStringIndex,
            line,
            rangeStartColumn
          );
          for (let i = 0; i < joinedRanges.length; i++) {
            ranges.push(joinedRanges[i]);
          }
        }

        // Reset our markers for a new range.
        rangeStartColumn = x;
        rangeStartStringIndex = currentStringIndex;
        rangeAttrFG = this._cell.fg;
        rangeAttrBG = this._cell.bg;
      }

      currentStringIndex += this._cell.chars.length || WHITESPACE_CELL_CHAR.length;
    }

    // Process any trailing ranges.
    if (this._terminal.cols - rangeStartColumn > 1) {
      const joinedRanges = this._getJoinedRanges(
        lineStr,
        rangeStartStringIndex,
        currentStringIndex,
        line,
        rangeStartColumn
      );
      for (let i = 0; i < joinedRanges.length; i++) {
        ranges.push(joinedRanges[i]);
      }
    }

    return ranges;
  }

  /**
   * Given a segment of a line of text, find all ranges of text that should be
   * joined in a single rendering unit. Ranges are internally converted to
   * column ranges, rather than string ranges.
   * @param line String representation of the full line of text
   * @param startIndex Start position of the range to search in the string (inclusive)
   * @param endIndex End position of the range to search in the string (exclusive)
   */
  private _getJoinedRanges(line: string, startIndex: number, endIndex: number, lineData: IBufferLine, startCol: number): [number, number][] {
    const text = line.substring(startIndex, endIndex);
    // At this point we already know that there is at least one joiner so
    // we can just pull its value and assign it directly rather than
    // merging it into an empty array, which incurs unnecessary writes.
    const joinedRanges: [number, number][] = this._characterJoiners[0].handler(text);
    for (let i = 1; i < this._characterJoiners.length; i++) {
      // We merge any overlapping ranges across the different joiners
      const joinerRanges = this._characterJoiners[i].handler(text);
      for (let j = 0; j < joinerRanges.length; j++) {
        CharacterJoinerRegistry._mergeRanges(joinedRanges, joinerRanges[j]);
      }
    }
    this._stringRangesToCellRanges(joinedRanges, lineData, startCol);
    return joinedRanges;
  }

  /**
   * Modifies the provided ranges in-place to adjust for variations between
   * string length and cell width so that the range represents a cell range,
   * rather than the string range the joiner provides.
   * @param ranges String ranges containing start (inclusive) and end (exclusive) index
   * @param line Cell data for the relevant line in the terminal
   * @param startCol Offset within the line to start from
   */
  private _stringRangesToCellRanges(ranges: [number, number][], line: IBufferLine, startCol: number): void {
    let currentRangeIndex = 0;
    let currentRangeStarted = false;
    let currentStringIndex = 0;
    let currentRange = ranges[currentRangeIndex];

    // If we got through all of the ranges, stop searching
    if (!currentRange) {
      return;
    }

    for (let x = startCol; x < this._terminal.cols; x++) {
      const width = line.getWidth(x);
      const length = line.getString(x).length || WHITESPACE_CELL_CHAR.length;

      // We skip zero-width characters when creating the string to join the text
      // so we do the same here
      if (width === 0) {
        continue;
      }

      // Adjust the start of the range
      if (!currentRangeStarted && currentRange[0] <= currentStringIndex) {
        currentRange[0] = x;
        currentRangeStarted = true;
      }

      // Adjust the end of the range
      if (currentRange[1] <= currentStringIndex) {
        currentRange[1] = x;

        // We're finished with this range, so we move to the next one
        currentRange = ranges[++currentRangeIndex];

        // If there are no more ranges left, stop searching
        if (!currentRange) {
          break;
        }

        // Ranges can be on adjacent characters. Because the end index of the
        // ranges are exclusive, this means that the index for the start of a
        // range can be the same as the end index of the previous range. To
        // account for the start of the next range, we check here just in case.
        if (currentRange[0] <= currentStringIndex) {
          currentRange[0] = x;
          currentRangeStarted = true;
        } else {
          currentRangeStarted = false;
        }
      }

      // Adjust the string index based on the character length to line up with
      // the column adjustment
      currentStringIndex += length;
    }

    // If there is still a range left at the end, it must extend all the way to
    // the end of the line.
    if (currentRange) {
      currentRange[1] = this._terminal.cols;
    }
  }

  /**
   * Merges the range defined by the provided start and end into the list of
   * existing ranges. The merge is done in place on the existing range for
   * performance and is also returned.
   * @param ranges Existing range list
   * @param newRange Tuple of two numbers representing the new range to merge in.
   * @returns The ranges input with the new range merged in place
   */
  private static _mergeRanges(ranges: [number, number][], newRange: [number, number]): [number, number][] {
    let inRange = false;
    for (let i = 0; i < ranges.length; i++) {
      const range = ranges[i];
      if (!inRange) {
        if (newRange[1] <= range[0]) {
          // Case 1: New range is before the search range
          ranges.splice(i, 0, newRange);
          return ranges;
        }

        if (newRange[1] <= range[1]) {
          // Case 2: New range is either wholly contained within the
          // search range or overlaps with the front of it
          range[0] = Math.min(newRange[0], range[0]);
          return ranges;
        }

        if (newRange[0] < range[1]) {
          // Case 3: New range either wholly contains the search range
          // or overlaps with the end of it
          range[0] = Math.min(newRange[0], range[0]);
          inRange = true;
        }

        // Case 4: New range starts after the search range
        continue;
      } else {
        if (newRange[1] <= range[0]) {
          // Case 5: New range extends from previous range but doesn't
          // reach the current one
          ranges[i - 1][1] = newRange[1];
          return ranges;
        }

        if (newRange[1] <= range[1]) {
          // Case 6: New range extends from prvious range into the
          // current range
          ranges[i - 1][1] = Math.max(newRange[1], range[1]);
          ranges.splice(i, 1);
          inRange = false;
          return ranges;
        }

        // Case 7: New range extends from previous range past the
        // end of the current range
        ranges.splice(i, 1);
        i--;
      }
    }

    if (inRange) {
      // Case 8: New range extends past the last existing range
      ranges[ranges.length - 1][1] = newRange[1];
    } else {
      // Case 9: New range starts after the last existing range
      ranges.push(newRange);
    }

    return ranges;
  }
}<|MERGE_RESOLUTION|>--- conflicted
+++ resolved
@@ -58,14 +58,8 @@
 
     for (let x = 0; x < line.getTrimmedLength(); x++) {
       line.loadCell(x, this._cell);
-<<<<<<< HEAD
-=======
-      const chars = this._cell.getChars();
-      const width = this._cell.getWidth();
-      const attr = this._cell.fg >> 9;
->>>>>>> 079729f1
-
-      if (this._cell.width === 0) {
+
+      if (this._cell.getWidth() === 0) {
         // If this character is of width 0, skip it.
         continue;
       }
@@ -94,7 +88,7 @@
         rangeAttrBG = this._cell.bg;
       }
 
-      currentStringIndex += this._cell.chars.length || WHITESPACE_CELL_CHAR.length;
+      currentStringIndex += this._cell.getChars().length || WHITESPACE_CELL_CHAR.length;
     }
 
     // Process any trailing ranges.

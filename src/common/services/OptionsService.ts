/**
 * Copyright (c) 2019 The xterm.js authors. All rights reserved.
 * @license MIT
 */

import { IOptionsService, ITerminalOptions, IPartialTerminalOptions } from 'common/services/Services';
import { EventEmitter, IEvent } from 'common/EventEmitter';
import { isMac } from 'common/Platform';
import { clone } from 'common/Clone';

// Source: https://freesound.org/people/altemark/sounds/45759/
// This sound is released under the Creative Commons Attribution 3.0 Unported
// (CC BY 3.0) license. It was created by 'altemark'. No modifications have been
// made, apart from the conversion to base64.
export const DEFAULT_BELL_SOUND = 'data:audio/mp3;base64,SUQzBAAAAAAAI1RTU0UAAAAPAAADTGF2ZjU4LjMyLjEwNAAAAAAAAAAAAAAA//tQxAADB8AhSmxhIIEVCSiJrDCQBTcu3UrAIwUdkRgQbFAZC1CQEwTJ9mjRvBA4UOLD8nKVOWfh+UlK3z/177OXrfOdKl7pyn3Xf//WreyTRUoAWgBgkOAGbZHBgG1OF6zM82DWbZaUmMBptgQhGjsyYqc9ae9XFz280948NMBWInljyzsNRFLPWdnZGWrddDsjK1unuSrVN9jJsK8KuQtQCtMBjCEtImISdNKJOopIpBFpNSMbIHCSRpRR5iakjTiyzLhchUUBwCgyKiweBv/7UsQbg8isVNoMPMjAAAA0gAAABEVFGmgqK////9bP/6XCykxBTUUzLjEwMKqqqqqqqqqqqqqqqqqqqqqqqqqqqqqqqqqqqqqqqqqqqqqqqqqqqqqqqqqqqqqqqqqqqqqqqqqqqqqqqqqqqqqqqqqqqqqqqqqqqqqqqqqqqqqqqqqqqqqqqqqqqqqqqqqqqqqqqqqqqqqqqqqqqqqqqqqqqqqqqqqqqqqqqqqqqqqqqqqqqqqqqqqqqqqqqqqqqqqqqqqqqqqqqqqqqqqqqqqq';

// TODO: Freeze?
export const DEFAULT_OPTIONS: ITerminalOptions = Object.freeze({
  cols: 80,
  rows: 24,
  cursorBlink: false,
  cursorStyle: 'block',
  cursorWidth: 1,
  bellSound:  DEFAULT_BELL_SOUND,
  bellStyle: 'none',
  drawBoldTextInBrightColors: true,
  fastScrollModifier: 'alt',
  fastScrollSensitivity: 5,
  fontFamily: 'courier-new, courier, monospace',
  fontSize: 15,
  fontWeight: 'normal',
  fontWeightBold: 'bold',
  lineHeight: 1.0,
  letterSpacing: 0,
  logLevel: 'info',
  scrollback: 1000,
  scrollSensitivity: 1,
  screenReaderMode: false,
  macOptionIsMeta: false,
  macOptionClickForcesSelection: false,
  minimumContrastRatio: 1,
  disableStdin: false,
  allowTransparency: false,
  tabStopWidth: 8,
  theme: {},
  rightClickSelectsWord: isMac,
  rendererType: 'canvas',
  windowsMode: false,

  convertEol: false,
  termName: 'xterm',
  cancelEvents: false,
<<<<<<< HEAD
  useFlowControl: false,
  windowOptions: {},
=======
>>>>>>> 56ac6f66
  wordSeparator: ' ()[]{}\',"`'
});

/**
 * The set of options that only have an effect when set in the Terminal constructor.
 */
const CONSTRUCTOR_ONLY_OPTIONS = ['cols', 'rows'];

export class OptionsService implements IOptionsService {
  serviceBrand: any;

  public options: ITerminalOptions;

  private _onOptionChange = new EventEmitter<string>();
  public get onOptionChange(): IEvent<string> { return this._onOptionChange.event; }

  constructor(options: IPartialTerminalOptions) {
    this.options = clone(DEFAULT_OPTIONS);
    Object.keys(options).forEach(k => {
      if (k in this.options) {
        const newValue = options[k as keyof IPartialTerminalOptions] as any;
        this.options[k] = newValue;
      }
    });
  }

  public setOption(key: string, value: any): void {
    if (!(key in DEFAULT_OPTIONS)) {
      throw new Error('No option with key "' + key + '"');
    }
    if (CONSTRUCTOR_ONLY_OPTIONS.indexOf(key) !== -1) {
      throw new Error(`Option "${key}" can only be set in the constructor`);
    }
    if (this.options[key] === value) {
      return;
    }

    value = this._sanitizeAndValidateOption(key, value);

    // Don't fire an option change event if they didn't change
    if (this.options[key] === value) {
      return;
    }

    this.options[key] = value;
    this._onOptionChange.fire(key);
  }

  private _sanitizeAndValidateOption(key: string, value: any): any {
    switch (key) {
      case 'bellStyle':
      case 'cursorStyle':
      case 'fontWeight':
      case 'fontWeightBold':
      case 'rendererType':
      case 'wordSeparator':
        if (!value) {
          value = DEFAULT_OPTIONS[key];
        }
        break;
      case 'cursorWidth':
        value = Math.floor(value);
        // Fall through for bounds check
      case 'lineHeight':
      case 'tabStopWidth':
        if (value < 1) {
          throw new Error(`${key} cannot be less than 1, value: ${value}`);
        }
        break;
      case 'minimumContrastRatio':
        value = Math.max(1, Math.min(21, Math.round(value * 10) / 10));
        break;
      case 'scrollback':
        value = Math.min(value, 4294967295);
        if (value < 0) {
          throw new Error(`${key} cannot be less than 0, value: ${value}`);
        }
        break;
      case 'fastScrollSensitivity':
      case 'scrollSensitivity':
        if (value <= 0) {
          throw new Error(`${key} cannot be less than or equal to 0, value: ${value}`);
        }
        break;
    }
    return value;
  }

  public getOption(key: string): any {
    if (!(key in DEFAULT_OPTIONS)) {
      throw new Error(`No option with key "${key}"`);
    }
    return this.options[key];
  }
}<|MERGE_RESOLUTION|>--- conflicted
+++ resolved
@@ -50,11 +50,7 @@
   convertEol: false,
   termName: 'xterm',
   cancelEvents: false,
-<<<<<<< HEAD
-  useFlowControl: false,
   windowOptions: {},
-=======
->>>>>>> 56ac6f66
   wordSeparator: ' ()[]{}\',"`'
 });
 

--- conflicted
+++ resolved
@@ -204,7 +204,6 @@
 export type LogLevel = 'debug' | 'info' | 'warn' | 'error' | 'off';
 
 export interface ITerminalOptions {
-<<<<<<< HEAD
   allowProposedApi?: boolean;
   allowTransparency?: boolean;
   altClickMovesCursor?: boolean;
@@ -224,6 +223,7 @@
   fontWeightBold?: FontWeight;
   letterSpacing?: number;
   lineHeight?: number;
+  linkHandler?: ILinkHandler | null;
   logLevel?: LogLevel;
   macOptionIsMeta?: boolean;
   macOptionClickForcesSelection?: boolean;
@@ -239,43 +239,6 @@
   windowsMode?: boolean;
   windowOptions?: IWindowOptions;
   wordSeparator?: string;
-=======
-  allowProposedApi: boolean;
-  allowTransparency: boolean;
-  altClickMovesCursor: boolean;
-  cols: number;
-  convertEol: boolean;
-  cursorBlink: boolean;
-  cursorStyle: CursorStyle;
-  cursorWidth: number;
-  customGlyphs: boolean;
-  disableStdin: boolean;
-  drawBoldTextInBrightColors: boolean;
-  fastScrollModifier: 'alt' | 'ctrl' | 'shift' | undefined;
-  fastScrollSensitivity: number;
-  fontSize: number;
-  fontFamily: string;
-  fontWeight: FontWeight;
-  fontWeightBold: FontWeight;
-  letterSpacing: number;
-  lineHeight: number;
-  linkHandler: ILinkHandler | null;
-  logLevel: LogLevel;
-  macOptionIsMeta: boolean;
-  macOptionClickForcesSelection: boolean;
-  minimumContrastRatio: number;
-  rightClickSelectsWord: boolean;
-  rows: number;
-  screenReaderMode: boolean;
-  scrollback: number;
-  scrollSensitivity: number;
-  smoothScrollDuration: number;
-  tabStopWidth: number;
-  theme: ITheme;
-  windowsMode: boolean;
-  windowOptions: IWindowOptions;
-  wordSeparator: string;
->>>>>>> 1b38a004
   overviewRulerWidth?: number;
 
   [key: string]: any;

/**
 * Copyright (c) 2019 The xterm.js authors. All rights reserved.
 * @license MIT
 */

import { ICoreService, ILogService, IOptionsService, IBufferService } from 'common/services/Services';
import { EventEmitter, IEvent } from 'common/EventEmitter';
import { IDecPrivateModes, IModes } from 'common/Types';
import { clone } from 'common/Clone';

const DEFAULT_MODES: IModes = Object.freeze({
  insertMode: false
});

const DEFAULT_DEC_PRIVATE_MODES: IDecPrivateModes = Object.freeze({
  applicationCursorKeys: false,
  applicationKeypad: false,
  bracketedPasteMode: false,
  origin: false,
<<<<<<< HEAD
  reverseWraparound: false,
=======
  sendFocus: false,
>>>>>>> a8bcfc62
  wraparound: true // defaults: xterm - true, vt100 - false
});

export class CoreService implements ICoreService {
  public serviceBrand: any;

  public isCursorInitialized: boolean = false;
  public isCursorHidden: boolean = false;
  public modes: IModes;
  public decPrivateModes: IDecPrivateModes;

  private _onData = new EventEmitter<string>();
  public get onData(): IEvent<string> { return this._onData.event; }
  private _onUserInput = new EventEmitter<void>();
  public get onUserInput(): IEvent<void> { return this._onUserInput.event; }
  private _onBinary = new EventEmitter<string>();
  public get onBinary(): IEvent<string> { return this._onBinary.event; }

  constructor(
    // TODO: Move this into a service
    private readonly _scrollToBottom: () => void,
    @IBufferService private readonly _bufferService: IBufferService,
    @ILogService private readonly _logService: ILogService,
    @IOptionsService private readonly _optionsService: IOptionsService
  ) {
    this.modes = clone(DEFAULT_MODES);
    this.decPrivateModes = clone(DEFAULT_DEC_PRIVATE_MODES);
  }

  public reset(): void {
    this.modes = clone(DEFAULT_MODES);
    this.decPrivateModes = clone(DEFAULT_DEC_PRIVATE_MODES);
  }

  public triggerDataEvent(data: string, wasUserInput: boolean = false): void {
    // Prevents all events to pty process if stdin is disabled
    if (this._optionsService.options.disableStdin) {
      return;
    }

    // Input is being sent to the terminal, the terminal should focus the prompt.
    const buffer = this._bufferService.buffer;
    if (buffer.ybase !== buffer.ydisp) {
      this._scrollToBottom();
    }

    // Fire onUserInput so listeners can react as well (eg. clear selection)
    if (wasUserInput) {
      this._onUserInput.fire();
    }

    // Fire onData API
    this._logService.debug(`sending data "${data}"`, () => data.split('').map(e => e.charCodeAt(0)));
    this._onData.fire(data);
  }

  public triggerBinaryEvent(data: string): void {
    if (this._optionsService.options.disableStdin) {
      return;
    }
    this._logService.debug(`sending binary "${data}"`, () => data.split('').map(e => e.charCodeAt(0)));
    this._onBinary.fire(data);
  }
}<|MERGE_RESOLUTION|>--- conflicted
+++ resolved
@@ -17,11 +17,8 @@
   applicationKeypad: false,
   bracketedPasteMode: false,
   origin: false,
-<<<<<<< HEAD
   reverseWraparound: false,
-=======
   sendFocus: false,
->>>>>>> a8bcfc62
   wraparound: true // defaults: xterm - true, vt100 - false
 });
 

/**
 * Copyright (c) 2017 The xterm.js authors. All rights reserved.
 * @license MIT
 */

import { assert, expect } from 'chai';
import { ITerminal } from './Types';
<<<<<<< HEAD
import { Buffer, DEFAULT_ATTR_DATA } from './Buffer';
=======
import { Buffer, DEFAULT_ATTR } from './Buffer';
>>>>>>> a1b61e05
import { CircularList } from './common/CircularList';
import { MockTerminal, TestTerminal } from './ui/TestUtils.test';
import { BufferLine, CellData } from './BufferLine';

const INIT_COLS = 80;
const INIT_ROWS = 24;

describe('Buffer', () => {
  let terminal: ITerminal;
  let buffer: Buffer;

  beforeEach(() => {
    terminal = new MockTerminal();
    (terminal as any).cols = INIT_COLS;
    (terminal as any).rows = INIT_ROWS;
    terminal.options.scrollback = 1000;
    buffer = new Buffer(terminal, true);
  });

  describe('constructor', () => {
    it('should create a CircularList with max length equal to rows + scrollback, for its lines', () => {
      assert.instanceOf(buffer.lines, CircularList);
      assert.equal(buffer.lines.maxLength, terminal.rows + terminal.options.scrollback);
    });
    it('should set the Buffer\'s scrollBottom value equal to the terminal\'s rows -1', () => {
      assert.equal(buffer.scrollBottom, terminal.rows - 1);
    });
  });

  describe('fillViewportRows', () => {
    it('should fill the buffer with blank lines based on the size of the viewport', () => {
<<<<<<< HEAD
      const blankLineChar = buffer.getBlankLine(DEFAULT_ATTR_DATA).loadCell(0, new CellData()).asCharData;
=======
      const blankLineChar = buffer.getBlankLine(DEFAULT_ATTR).loadCell(0, new CellData()).asCharData;
>>>>>>> a1b61e05
      buffer.fillViewportRows();
      assert.equal(buffer.lines.length, INIT_ROWS);
      for (let y = 0; y < INIT_ROWS; y++) {
        assert.equal(buffer.lines.get(y).length, INIT_COLS);
        for (let x = 0; x < INIT_COLS; x++) {
          assert.deepEqual(buffer.lines.get(y).loadCell(x, new CellData()).asCharData, blankLineChar);
        }
      }
    });
  });

  describe('getWrappedRangeForLine', () => {
    describe('non-wrapped', () => {
      it('should return a single row for the first row', () => {
        buffer.fillViewportRows();
        assert.deepEqual(buffer.getWrappedRangeForLine(0), { first: 0, last: 0 });
      });
      it('should return a single row for a middle row', () => {
        buffer.fillViewportRows();
        assert.deepEqual(buffer.getWrappedRangeForLine(12), { first: 12, last: 12 });
      });
      it('should return a single row for the last row', () => {
        buffer.fillViewportRows();
        assert.deepEqual(buffer.getWrappedRangeForLine(buffer.lines.length - 1), { first: 23, last: 23 });
      });
    });
    describe('wrapped', () => {
      it('should return a range for the first row', () => {
        buffer.fillViewportRows();
        buffer.lines.get(1).isWrapped = true;
        assert.deepEqual(buffer.getWrappedRangeForLine(0), { first: 0, last: 1 });
      });
      it('should return a range for a middle row wrapping upwards', () => {
        buffer.fillViewportRows();
        buffer.lines.get(12).isWrapped = true;
        assert.deepEqual(buffer.getWrappedRangeForLine(12), { first: 11, last: 12 });
      });
      it('should return a range for a middle row wrapping downwards', () => {
        buffer.fillViewportRows();
        buffer.lines.get(13).isWrapped = true;
        assert.deepEqual(buffer.getWrappedRangeForLine(12), { first: 12, last: 13 });
      });
      it('should return a range for a middle row wrapping both ways', () => {
        buffer.fillViewportRows();
        buffer.lines.get(11).isWrapped = true;
        buffer.lines.get(12).isWrapped = true;
        buffer.lines.get(13).isWrapped = true;
        buffer.lines.get(14).isWrapped = true;
        assert.deepEqual(buffer.getWrappedRangeForLine(12), { first: 10, last: 14 });
      });
      it('should return a range for the last row', () => {
        buffer.fillViewportRows();
        buffer.lines.get(23).isWrapped = true;
        assert.deepEqual(buffer.getWrappedRangeForLine(buffer.lines.length - 1), { first: 22, last: 23 });
      });
      it('should return a range for a row that wraps upward to first row', () => {
        buffer.fillViewportRows();
        buffer.lines.get(1).isWrapped = true;
        assert.deepEqual(buffer.getWrappedRangeForLine(1), { first: 0, last: 1 });
      });
      it('should return a range for a row that wraps downward to last row', () => {
        buffer.fillViewportRows();
        buffer.lines.get(buffer.lines.length - 1).isWrapped = true;
        assert.deepEqual(buffer.getWrappedRangeForLine(buffer.lines.length - 2), { first: 22, last: 23 });
      });
    });
  });

  describe('resize', () => {
    describe('column size is reduced', () => {
      it('should trim the data in the buffer', () => {
        buffer.fillViewportRows();
        buffer.resize(INIT_COLS / 2, INIT_ROWS);
        assert.equal(buffer.lines.length, INIT_ROWS);
        for (let i = 0; i < INIT_ROWS; i++) {
          assert.equal(buffer.lines.get(i).length, INIT_COLS / 2);
        }
      });
    });

    describe('column size is increased', () => {
      it('should add pad columns', () => {
        buffer.fillViewportRows();
        buffer.resize(INIT_COLS + 10, INIT_ROWS);
        assert.equal(buffer.lines.length, INIT_ROWS);
        for (let i = 0; i < INIT_ROWS; i++) {
          assert.equal(buffer.lines.get(i).length, INIT_COLS + 10);
        }
      });
    });

    describe('row size reduced', () => {
      it('should trim blank lines from the end', () => {
        buffer.fillViewportRows();
        buffer.resize(INIT_COLS, INIT_ROWS - 10);
        assert.equal(buffer.lines.length, INIT_ROWS - 10);
      });

      it('should move the viewport down when it\'s at the end', () => {
        buffer.fillViewportRows();
        // Set cursor y to have 5 blank lines below it
        buffer.y = INIT_ROWS - 5 - 1;
        buffer.resize(INIT_COLS, INIT_ROWS - 10);
        // Trim 5 rows
        assert.equal(buffer.lines.length, INIT_ROWS - 5);
        // Shift the viewport down 5 rows
        assert.equal(buffer.ydisp, 5);
        assert.equal(buffer.ybase, 5);
      });

      describe('no scrollback', () => {
        it('should trim from the top of the buffer when the cursor reaches the bottom', () => {
          terminal.options.scrollback = 0;
          buffer = new Buffer(terminal, true);
          assert.equal(buffer.lines.maxLength, INIT_ROWS);
          buffer.y = INIT_ROWS - 1;
          buffer.fillViewportRows();
          let chData = buffer.lines.get(5).loadCell(0, new CellData()).asCharData;
          chData[1] = 'a';
          buffer.lines.get(5).setCell(0, CellData.fromCharData(chData));
          chData = buffer.lines.get(INIT_ROWS - 1).loadCell(0, new CellData()).asCharData;
          chData[1] = 'b';
          buffer.lines.get(INIT_ROWS - 1).setCell(0, CellData.fromCharData(chData));
          buffer.resize(INIT_COLS, INIT_ROWS - 5);
          assert.equal(buffer.lines.get(0).loadCell(0, new CellData()).asCharData[1], 'a');
          assert.equal(buffer.lines.get(INIT_ROWS - 1 - 5).loadCell(0, new CellData()).asCharData[1], 'b');
        });
      });
    });

    describe('row size increased', () => {
      describe('empty buffer', () => {
        it('should add blank lines to end', () => {
          buffer.fillViewportRows();
          assert.equal(buffer.ydisp, 0);
          buffer.resize(INIT_COLS, INIT_ROWS + 10);
          assert.equal(buffer.ydisp, 0);
          assert.equal(buffer.lines.length, INIT_ROWS + 10);
        });
      });

      describe('filled buffer', () => {
        it('should show more of the buffer above', () => {
          buffer.fillViewportRows();
          // Create 10 extra blank lines
          for (let i = 0; i < 10; i++) {
            buffer.lines.push(buffer.getBlankLine(DEFAULT_ATTR_DATA));
          }
          // Set cursor to the bottom of the buffer
          buffer.y = INIT_ROWS - 1;
          // Scroll down 10 lines
          buffer.ybase = 10;
          buffer.ydisp = 10;
          assert.equal(buffer.lines.length, INIT_ROWS + 10);
          buffer.resize(INIT_COLS, INIT_ROWS + 5);
          // Should be should 5 more lines
          assert.equal(buffer.ydisp, 5);
          assert.equal(buffer.ybase, 5);
          // Should not trim the buffer
          assert.equal(buffer.lines.length, INIT_ROWS + 10);
        });

        it('should show more of the buffer below when the viewport is at the top of the buffer', () => {
          buffer.fillViewportRows();
          // Create 10 extra blank lines
          for (let i = 0; i < 10; i++) {
            buffer.lines.push(buffer.getBlankLine(DEFAULT_ATTR_DATA));
          }
          // Set cursor to the bottom of the buffer
          buffer.y = INIT_ROWS - 1;
          // Scroll down 10 lines
          buffer.ybase = 10;
          buffer.ydisp = 0;
          assert.equal(buffer.lines.length, INIT_ROWS + 10);
          buffer.resize(INIT_COLS, INIT_ROWS + 5);
          // The viewport should remain at the top
          assert.equal(buffer.ydisp, 0);
          // The buffer ybase should move up 5 lines
          assert.equal(buffer.ybase, 5);
          // Should not trim the buffer
          assert.equal(buffer.lines.length, INIT_ROWS + 10);
        });
      });
    });

    describe('row and column increased', () => {
      it('should resize properly', () => {
        buffer.fillViewportRows();
        buffer.resize(INIT_COLS + 5, INIT_ROWS + 5);
        assert.equal(buffer.lines.length, INIT_ROWS + 5);
        for (let i = 0; i < INIT_ROWS + 5; i++) {
          assert.equal(buffer.lines.get(i).length, INIT_COLS + 5);
        }
      });
    });

    describe('reflow', () => {
      it('should not wrap empty lines', () => {
        buffer.fillViewportRows();
        assert.equal(buffer.lines.length, INIT_ROWS);
        buffer.resize(INIT_COLS - 5, INIT_ROWS);
        assert.equal(buffer.lines.length, INIT_ROWS);
      });
      it('should shrink row length', () => {
        buffer.fillViewportRows();
        buffer.resize(5, 10);
        assert.equal(buffer.lines.length, 10);
        assert.equal(buffer.lines.get(0).length, 5);
        assert.equal(buffer.lines.get(1).length, 5);
        assert.equal(buffer.lines.get(2).length, 5);
        assert.equal(buffer.lines.get(3).length, 5);
        assert.equal(buffer.lines.get(4).length, 5);
        assert.equal(buffer.lines.get(5).length, 5);
        assert.equal(buffer.lines.get(6).length, 5);
        assert.equal(buffer.lines.get(7).length, 5);
        assert.equal(buffer.lines.get(8).length, 5);
        assert.equal(buffer.lines.get(9).length, 5);
      });
      it('should wrap and unwrap lines', () => {
        buffer.fillViewportRows();
        buffer.resize(5, 10);
        const firstLine = buffer.lines.get(0);
        for (let i = 0; i < 5; i++) {
          const code = 'a'.charCodeAt(0) + i;
          const char = String.fromCharCode(code);
          firstLine.set(i, [null, char, 1, code]);
        }
        buffer.y = 1;
        assert.equal(buffer.lines.get(0).length, 5);
        assert.equal(buffer.lines.get(0).translateToString(), 'abcde');
        buffer.resize(1, 10);
        assert.equal(buffer.lines.length, 10);
        assert.equal(buffer.lines.get(0).translateToString(), 'a');
        assert.equal(buffer.lines.get(1).translateToString(), 'b');
        assert.equal(buffer.lines.get(2).translateToString(), 'c');
        assert.equal(buffer.lines.get(3).translateToString(), 'd');
        assert.equal(buffer.lines.get(4).translateToString(), 'e');
        assert.equal(buffer.lines.get(5).translateToString(), ' ');
        assert.equal(buffer.lines.get(6).translateToString(), ' ');
        assert.equal(buffer.lines.get(7).translateToString(), ' ');
        assert.equal(buffer.lines.get(8).translateToString(), ' ');
        assert.equal(buffer.lines.get(9).translateToString(), ' ');
        buffer.resize(5, 10);
        assert.equal(buffer.lines.length, 10);
        assert.equal(buffer.lines.get(0).translateToString(), 'abcde');
        assert.equal(buffer.lines.get(1).translateToString(), '     ');
        assert.equal(buffer.lines.get(2).translateToString(), '     ');
        assert.equal(buffer.lines.get(3).translateToString(), '     ');
        assert.equal(buffer.lines.get(4).translateToString(), '     ');
        assert.equal(buffer.lines.get(5).translateToString(), '     ');
        assert.equal(buffer.lines.get(6).translateToString(), '     ');
        assert.equal(buffer.lines.get(7).translateToString(), '     ');
        assert.equal(buffer.lines.get(8).translateToString(), '     ');
        assert.equal(buffer.lines.get(9).translateToString(), '     ');
      });
      it('should discard parts of wrapped lines that go out of the scrollback', () => {
        buffer.fillViewportRows();
        terminal.options.scrollback = 1;
        buffer.resize(10, 5);
        const lastLine = buffer.lines.get(3);
        for (let i = 0; i < 10; i++) {
          const code = 'a'.charCodeAt(0) + i;
          const char = String.fromCharCode(code);
          lastLine.set(i, [null, char, 1, code]);
        }
        assert.equal(buffer.lines.length, 5);
        buffer.y = 4;
        buffer.resize(2, 5);
        assert.equal(buffer.y, 4);
        assert.equal(buffer.ybase, 1);
        assert.equal(buffer.lines.length, 6);
        assert.equal(buffer.lines.get(0).translateToString(), 'ab');
        assert.equal(buffer.lines.get(1).translateToString(), 'cd');
        assert.equal(buffer.lines.get(2).translateToString(), 'ef');
        assert.equal(buffer.lines.get(3).translateToString(), 'gh');
        assert.equal(buffer.lines.get(4).translateToString(), 'ij');
        assert.equal(buffer.lines.get(5).translateToString(), '  ');
        buffer.resize(1, 5);
        assert.equal(buffer.y, 4);
        assert.equal(buffer.ybase, 1);
        assert.equal(buffer.lines.length, 6);
        assert.equal(buffer.lines.get(0).translateToString(), 'f');
        assert.equal(buffer.lines.get(1).translateToString(), 'g');
        assert.equal(buffer.lines.get(2).translateToString(), 'h');
        assert.equal(buffer.lines.get(3).translateToString(), 'i');
        assert.equal(buffer.lines.get(4).translateToString(), 'j');
        assert.equal(buffer.lines.get(5).translateToString(), ' ');
        buffer.resize(10, 5);
        assert.equal(buffer.y, 1);
        assert.equal(buffer.ybase, 0);
        assert.equal(buffer.lines.length, 5);
        assert.equal(buffer.lines.get(0).translateToString(), 'fghij     ');
        assert.equal(buffer.lines.get(1).translateToString(), '          ');
        assert.equal(buffer.lines.get(2).translateToString(), '          ');
        assert.equal(buffer.lines.get(3).translateToString(), '          ');
        assert.equal(buffer.lines.get(4).translateToString(), '          ');
      });
      it('should remove the correct amount of rows when reflowing larger', () => {
        // This is a regression test to ensure that successive wrapped lines that are getting
        // 3+ lines removed on a reflow actually remove the right lines
        buffer.fillViewportRows();
        buffer.resize(10, 10);
        buffer.y = 2;
        const firstLine = buffer.lines.get(0);
        const secondLine = buffer.lines.get(1);
        for (let i = 0; i < 10; i++) {
          const code = 'a'.charCodeAt(0) + i;
          const char = String.fromCharCode(code);
          firstLine.set(i, [null, char, 1, code]);
        }
        for (let i = 0; i < 10; i++) {
          const code = '0'.charCodeAt(0) + i;
          const char = String.fromCharCode(code);
          secondLine.set(i, [null, char, 1, code]);
        }
        assert.equal(buffer.lines.length, 10);
        assert.equal(buffer.lines.get(0).translateToString(), 'abcdefghij');
        assert.equal(buffer.lines.get(1).translateToString(), '0123456789');
        for (let i = 2; i < 10; i++) {
          assert.equal(buffer.lines.get(i).translateToString(), '          ');
        }
        buffer.resize(2, 10);
        assert.equal(buffer.ybase, 1);
        assert.equal(buffer.lines.length, 11);
        assert.equal(buffer.lines.get(0).translateToString(), 'ab');
        assert.equal(buffer.lines.get(1).translateToString(), 'cd');
        assert.equal(buffer.lines.get(2).translateToString(), 'ef');
        assert.equal(buffer.lines.get(3).translateToString(), 'gh');
        assert.equal(buffer.lines.get(4).translateToString(), 'ij');
        assert.equal(buffer.lines.get(5).translateToString(), '01');
        assert.equal(buffer.lines.get(6).translateToString(), '23');
        assert.equal(buffer.lines.get(7).translateToString(), '45');
        assert.equal(buffer.lines.get(8).translateToString(), '67');
        assert.equal(buffer.lines.get(9).translateToString(), '89');
        assert.equal(buffer.lines.get(10).translateToString(), '  ');
        buffer.resize(10, 10);
        assert.equal(buffer.ybase, 0);
        assert.equal(buffer.lines.length, 10);
        assert.equal(buffer.lines.get(0).translateToString(), 'abcdefghij');
        assert.equal(buffer.lines.get(1).translateToString(), '0123456789');
        for (let i = 2; i < 10; i++) {
          assert.equal(buffer.lines.get(i).translateToString(), '          ');
        }
      });
      it('should transfer combined char data over to reflowed lines', () => {
        buffer.fillViewportRows();
        buffer.resize(4, 3);
        buffer.y = 2;
        const firstLine = buffer.lines.get(0);
        firstLine.set(0, [ null, 'a', 1, 'a'.charCodeAt(0) ]);
        firstLine.set(1, [ null, 'b', 1, 'b'.charCodeAt(0) ]);
        firstLine.set(2, [ null, 'c', 1, 'c'.charCodeAt(0) ]);
        firstLine.set(3, [ null, '😁', 1, '😁'.charCodeAt(0) ]);
        assert.equal(buffer.lines.length, 3);
        assert.equal(buffer.lines.get(0).translateToString(), 'abc😁');
        assert.equal(buffer.lines.get(1).translateToString(), '    ');
        buffer.resize(2, 3);
        assert.equal(buffer.lines.get(0).translateToString(), 'ab');
        assert.equal(buffer.lines.get(1).translateToString(), 'c😁');
      });
      it('should adjust markers when reflowing', () => {
        buffer.fillViewportRows();
        buffer.resize(10, 16);
        for (let i = 0; i < 10; i++) {
          const code = 'a'.charCodeAt(0) + i;
          const char = String.fromCharCode(code);
          buffer.lines.get(0).set(i, [null, char, 1, code]);
        }
        for (let i = 0; i < 10; i++) {
          const code = '0'.charCodeAt(0) + i;
          const char = String.fromCharCode(code);
          buffer.lines.get(1).set(i, [null, char, 1, code]);
        }
        for (let i = 0; i < 10; i++) {
          const code = 'k'.charCodeAt(0) + i;
          const char = String.fromCharCode(code);
          buffer.lines.get(2).set(i, [null, char, 1, code]);
        }
        buffer.y = 3;
        // Buffer:
        // abcdefghij
        // 0123456789
        // abcdefghij
        const firstMarker = buffer.addMarker(0);
        const secondMarker = buffer.addMarker(1);
        const thirdMarker = buffer.addMarker(2);
        assert.equal(buffer.lines.get(0).translateToString(), 'abcdefghij');
        assert.equal(buffer.lines.get(1).translateToString(), '0123456789');
        assert.equal(buffer.lines.get(2).translateToString(), 'klmnopqrst');
        assert.equal(firstMarker.line, 0);
        assert.equal(secondMarker.line, 1);
        assert.equal(thirdMarker.line, 2);
        buffer.resize(2, 16);
        assert.equal(buffer.lines.get(0).translateToString(), 'ab');
        assert.equal(buffer.lines.get(1).translateToString(), 'cd');
        assert.equal(buffer.lines.get(2).translateToString(), 'ef');
        assert.equal(buffer.lines.get(3).translateToString(), 'gh');
        assert.equal(buffer.lines.get(4).translateToString(), 'ij');
        assert.equal(buffer.lines.get(5).translateToString(), '01');
        assert.equal(buffer.lines.get(6).translateToString(), '23');
        assert.equal(buffer.lines.get(7).translateToString(), '45');
        assert.equal(buffer.lines.get(8).translateToString(), '67');
        assert.equal(buffer.lines.get(9).translateToString(), '89');
        assert.equal(buffer.lines.get(10).translateToString(), 'kl');
        assert.equal(buffer.lines.get(11).translateToString(), 'mn');
        assert.equal(buffer.lines.get(12).translateToString(), 'op');
        assert.equal(buffer.lines.get(13).translateToString(), 'qr');
        assert.equal(buffer.lines.get(14).translateToString(), 'st');
        assert.equal(firstMarker.line, 0, 'first marker should remain unchanged');
        assert.equal(secondMarker.line, 5, 'second marker should be shifted since the first line wrapped');
        assert.equal(thirdMarker.line, 10, 'third marker should be shifted since the first and second lines wrapped');
        buffer.resize(10, 16);
        assert.equal(buffer.lines.get(0).translateToString(), 'abcdefghij');
        assert.equal(buffer.lines.get(1).translateToString(), '0123456789');
        assert.equal(buffer.lines.get(2).translateToString(), 'klmnopqrst');
        assert.equal(firstMarker.line, 0, 'first marker should remain unchanged');
        assert.equal(secondMarker.line, 1, 'second marker should be restored to it\'s original line');
        assert.equal(thirdMarker.line, 2, 'third marker should be restored to it\'s original line');
        assert.equal(firstMarker.isDisposed, false);
        assert.equal(secondMarker.isDisposed, false);
        assert.equal(thirdMarker.isDisposed, false);
      });
      it('should dispose markers whose rows are trimmed during a reflow', () => {
        buffer.fillViewportRows();
        terminal.options.scrollback = 1;
        buffer.resize(10, 11);
        for (let i = 0; i < 10; i++) {
          const code = 'a'.charCodeAt(0) + i;
          const char = String.fromCharCode(code);
          buffer.lines.get(0).set(i, [null, char, 1, code]);
        }
        for (let i = 0; i < 10; i++) {
          const code = '0'.charCodeAt(0) + i;
          const char = String.fromCharCode(code);
          buffer.lines.get(1).set(i, [null, char, 1, code]);
        }
        for (let i = 0; i < 10; i++) {
          const code = 'k'.charCodeAt(0) + i;
          const char = String.fromCharCode(code);
          buffer.lines.get(2).set(i, [null, char, 1, code]);
        }
        buffer.y = 10;
        // Buffer:
        // abcdefghij
        // 0123456789
        // abcdefghij
        const firstMarker = buffer.addMarker(0);
        const secondMarker = buffer.addMarker(1);
        const thirdMarker = buffer.addMarker(2);
        buffer.y = 3;
        assert.equal(buffer.lines.get(0).translateToString(), 'abcdefghij');
        assert.equal(buffer.lines.get(1).translateToString(), '0123456789');
        assert.equal(buffer.lines.get(2).translateToString(), 'klmnopqrst');
        assert.equal(firstMarker.line, 0);
        assert.equal(secondMarker.line, 1);
        assert.equal(thirdMarker.line, 2);
        buffer.resize(2, 11);
        assert.equal(buffer.lines.get(0).translateToString(), 'ij');
        assert.equal(buffer.lines.get(1).translateToString(), '01');
        assert.equal(buffer.lines.get(2).translateToString(), '23');
        assert.equal(buffer.lines.get(3).translateToString(), '45');
        assert.equal(buffer.lines.get(4).translateToString(), '67');
        assert.equal(buffer.lines.get(5).translateToString(), '89');
        assert.equal(buffer.lines.get(6).translateToString(), 'kl');
        assert.equal(buffer.lines.get(7).translateToString(), 'mn');
        assert.equal(buffer.lines.get(8).translateToString(), 'op');
        assert.equal(buffer.lines.get(9).translateToString(), 'qr');
        assert.equal(buffer.lines.get(10).translateToString(), 'st');
        assert.equal(secondMarker.line, 1, 'second marker should remain the same as it was shifted 4 and trimmed 4');
        assert.equal(thirdMarker.line, 6, 'third marker should be shifted since the first and second lines wrapped');
        assert.equal(firstMarker.isDisposed, true, 'first marker was trimmed');
        assert.equal(secondMarker.isDisposed, false);
        assert.equal(thirdMarker.isDisposed, false);
        buffer.resize(10, 11);
        assert.equal(buffer.lines.get(0).translateToString(), 'ij        ');
        assert.equal(buffer.lines.get(1).translateToString(), '0123456789');
        assert.equal(buffer.lines.get(2).translateToString(), 'klmnopqrst');
        assert.equal(secondMarker.line, 1, 'second marker should be restored');
        assert.equal(thirdMarker.line, 2, 'third marker should be restored');
      });
      it('should wrap wide characters correctly when reflowing larger', () => {
        buffer.fillViewportRows();
        buffer.resize(12, 10);
        buffer.y = 2;
        for (let i = 0; i < 12; i += 4) {
          buffer.lines.get(0).set(i, [null, '汉', 2, '汉'.charCodeAt(0)]);
          buffer.lines.get(1).set(i, [null, '汉', 2, '汉'.charCodeAt(0)]);
        }
        for (let i = 2; i < 12; i += 4) {
          buffer.lines.get(0).set(i, [null, '语', 2, '语'.charCodeAt(0)]);
          buffer.lines.get(1).set(i, [null, '语', 2, '语'.charCodeAt(0)]);
        }
        for (let i = 1; i < 12; i += 2) {
          buffer.lines.get(0).set(i, [null, '', 0, undefined]);
          buffer.lines.get(1).set(i, [null, '', 0, undefined]);
        }
        buffer.lines.get(1).isWrapped = true;
        // Buffer:
        // 汉语汉语汉语 (wrapped)
        // 汉语汉语汉语
        assert.equal(buffer.lines.get(0).translateToString(true), '汉语汉语汉语');
        assert.equal(buffer.lines.get(1).translateToString(true), '汉语汉语汉语');
        buffer.resize(13, 10);
        assert.equal(buffer.ybase, 0);
        assert.equal(buffer.lines.length, 10);
        assert.equal(buffer.lines.get(0).translateToString(true), '汉语汉语汉语');
        assert.equal(buffer.lines.get(0).translateToString(false), '汉语汉语汉语 ');
        assert.equal(buffer.lines.get(1).translateToString(true), '汉语汉语汉语');
        assert.equal(buffer.lines.get(1).translateToString(false), '汉语汉语汉语 ');
        buffer.resize(14, 10);
        assert.equal(buffer.lines.get(0).translateToString(true), '汉语汉语汉语汉');
        assert.equal(buffer.lines.get(0).translateToString(false), '汉语汉语汉语汉');
        assert.equal(buffer.lines.get(1).translateToString(true), '语汉语汉语');
        assert.equal(buffer.lines.get(1).translateToString(false), '语汉语汉语    ');
      });
      it('should wrap wide characters correctly when reflowing smaller', () => {
        buffer.fillViewportRows();
        buffer.resize(12, 10);
        buffer.y = 2;
        for (let i = 0; i < 12; i += 4) {
          buffer.lines.get(0).set(i, [null, '汉', 2, '汉'.charCodeAt(0)]);
          buffer.lines.get(1).set(i, [null, '汉', 2, '汉'.charCodeAt(0)]);
        }
        for (let i = 2; i < 12; i += 4) {
          buffer.lines.get(0).set(i, [null, '语', 2, '语'.charCodeAt(0)]);
          buffer.lines.get(1).set(i, [null, '语', 2, '语'.charCodeAt(0)]);
        }
        for (let i = 1; i < 12; i += 2) {
          buffer.lines.get(0).set(i, [null, '', 0, undefined]);
          buffer.lines.get(1).set(i, [null, '', 0, undefined]);
        }
        buffer.lines.get(1).isWrapped = true;
        // Buffer:
        // 汉语汉语汉语 (wrapped)
        // 汉语汉语汉语
        assert.equal(buffer.lines.get(0).translateToString(true), '汉语汉语汉语');
        assert.equal(buffer.lines.get(1).translateToString(true), '汉语汉语汉语');
        buffer.resize(11, 10);
        assert.equal(buffer.ybase, 0);
        assert.equal(buffer.lines.length, 10);
        assert.equal(buffer.lines.get(0).translateToString(true), '汉语汉语汉');
        assert.equal(buffer.lines.get(1).translateToString(true), '语汉语汉语');
        assert.equal(buffer.lines.get(2).translateToString(true), '汉语');
        buffer.resize(10, 10);
        assert.equal(buffer.lines.get(0).translateToString(true), '汉语汉语汉');
        assert.equal(buffer.lines.get(1).translateToString(true), '语汉语汉语');
        assert.equal(buffer.lines.get(2).translateToString(true), '汉语');
        buffer.resize(9, 10);
        assert.equal(buffer.lines.get(0).translateToString(true), '汉语汉语');
        assert.equal(buffer.lines.get(1).translateToString(true), '汉语汉语');
        assert.equal(buffer.lines.get(2).translateToString(true), '汉语汉语');
        buffer.resize(8, 10);
        assert.equal(buffer.lines.get(0).translateToString(true), '汉语汉语');
        assert.equal(buffer.lines.get(1).translateToString(true), '汉语汉语');
        assert.equal(buffer.lines.get(2).translateToString(true), '汉语汉语');
        buffer.resize(7, 10);
        assert.equal(buffer.lines.get(0).translateToString(true), '汉语汉');
        assert.equal(buffer.lines.get(1).translateToString(true), '语汉语');
        assert.equal(buffer.lines.get(2).translateToString(true), '汉语汉');
        assert.equal(buffer.lines.get(3).translateToString(true), '语汉语');
        buffer.resize(6, 10);
        assert.equal(buffer.lines.get(0).translateToString(true), '汉语汉');
        assert.equal(buffer.lines.get(1).translateToString(true), '语汉语');
        assert.equal(buffer.lines.get(2).translateToString(true), '汉语汉');
        assert.equal(buffer.lines.get(3).translateToString(true), '语汉语');
      });

      describe('reflowLarger cases', () => {
        beforeEach(() => {
          // Setup buffer state:
          // 'ab'
          // 'cd' (wrapped)
          // 'ef'
          // 'gh' (wrapped)
          // 'ij'
          // 'kl' (wrapped)
          // '  '
          // '  '
          // '  '
          // '  '
          buffer.fillViewportRows();
          buffer.resize(2, 10);
          buffer.lines.get(0).set(0, [null, 'a', 1, 'a'.charCodeAt(0)]);
          buffer.lines.get(0).set(1, [null, 'b', 1, 'b'.charCodeAt(0)]);
          buffer.lines.get(1).set(0, [null, 'c', 1, 'c'.charCodeAt(0)]);
          buffer.lines.get(1).set(1, [null, 'd', 1, 'd'.charCodeAt(0)]);
          buffer.lines.get(1).isWrapped = true;
          buffer.lines.get(2).set(0, [null, 'e', 1, 'e'.charCodeAt(0)]);
          buffer.lines.get(2).set(1, [null, 'f', 1, 'f'.charCodeAt(0)]);
          buffer.lines.get(3).set(0, [null, 'g', 1, 'g'.charCodeAt(0)]);
          buffer.lines.get(3).set(1, [null, 'h', 1, 'h'.charCodeAt(0)]);
          buffer.lines.get(3).isWrapped = true;
          buffer.lines.get(4).set(0, [null, 'i', 1, 'i'.charCodeAt(0)]);
          buffer.lines.get(4).set(1, [null, 'j', 1, 'j'.charCodeAt(0)]);
          buffer.lines.get(5).set(0, [null, 'k', 1, 'k'.charCodeAt(0)]);
          buffer.lines.get(5).set(1, [null, 'l', 1, 'l'.charCodeAt(0)]);
          buffer.lines.get(5).isWrapped = true;
        });
        describe('viewport not yet filled', () => {
          it('should move the cursor up and add empty lines', () => {
            buffer.y = 6;
            buffer.resize(4, 10);
            assert.equal(buffer.y, 3);
            assert.equal(buffer.ydisp, 0);
            assert.equal(buffer.ybase, 0);
            assert.equal(buffer.lines.length, 10);
            assert.equal(buffer.lines.get(0).translateToString(), 'abcd');
            assert.equal(buffer.lines.get(1).translateToString(), 'efgh');
            assert.equal(buffer.lines.get(2).translateToString(), 'ijkl');
            for (let i = 3; i < 10; i++) {
              assert.equal(buffer.lines.get(i).translateToString(), '    ');
            }
            const wrappedLines: number[] = [];
            for (let i = 0; i < buffer.lines.length; i++) {
              assert.equal(buffer.lines.get(i).isWrapped, wrappedLines.indexOf(i) !== -1, `line ${i} isWrapped must equal ${wrappedLines.indexOf(i) !== -1}`);
            }
          });
        });
        describe('viewport filled, scrollback remaining', () => {
          beforeEach(() => {
            buffer.y = 9;
          });
          describe('ybase === 0', () => {
            it('should move the cursor up and add empty lines', () => {
              buffer.resize(4, 10);
              assert.equal(buffer.y, 6);
              assert.equal(buffer.ydisp, 0);
              assert.equal(buffer.ybase, 0);
              assert.equal(buffer.lines.length, 10);
              assert.equal(buffer.lines.get(0).translateToString(), 'abcd');
              assert.equal(buffer.lines.get(1).translateToString(), 'efgh');
              assert.equal(buffer.lines.get(2).translateToString(), 'ijkl');
              for (let i = 3; i < 10; i++) {
                assert.equal(buffer.lines.get(i).translateToString(), '    ');
              }
              const wrappedLines: number[] = [];
              for (let i = 0; i < buffer.lines.length; i++) {
                assert.equal(buffer.lines.get(i).isWrapped, wrappedLines.indexOf(i) !== -1, `line ${i} isWrapped must equal ${wrappedLines.indexOf(i) !== -1}`);
              }
            });
          });
          describe('ybase !== 0', () => {
            beforeEach(() => {
              // Add 10 empty rows to start
              for (let i = 0; i < 10; i++) {
                buffer.lines.splice(0, 0, buffer.getBlankLine(DEFAULT_ATTR));
              }
              buffer.ybase = 10;
            });
            describe('&& ydisp === ybase', () => {
              it('should adjust the viewport and keep ydisp = ybase', () => {
                buffer.ydisp = 10;
                buffer.resize(4, 10);
                assert.equal(buffer.y, 9);
                assert.equal(buffer.ydisp, 7);
                assert.equal(buffer.ybase, 7);
                assert.equal(buffer.lines.length, 17);
                for (let i = 0; i < 10; i++) {
                  assert.equal(buffer.lines.get(i).translateToString(), '    ');
                }
                assert.equal(buffer.lines.get(10).translateToString(), 'abcd');
                assert.equal(buffer.lines.get(11).translateToString(), 'efgh');
                assert.equal(buffer.lines.get(12).translateToString(), 'ijkl');
                for (let i = 13; i < 17; i++) {
                  assert.equal(buffer.lines.get(i).translateToString(), '    ');
                }
                const wrappedLines: number[] = [];
                for (let i = 0; i < buffer.lines.length; i++) {
                  assert.equal(buffer.lines.get(i).isWrapped, wrappedLines.indexOf(i) !== -1, `line ${i} isWrapped must equal ${wrappedLines.indexOf(i) !== -1}`);
                }
              });
            });
            describe('&& ydisp !== ybase', () => {
              it('should keep ydisp at the same value', () => {
                buffer.ydisp = 5;
                buffer.resize(4, 10);
                assert.equal(buffer.y, 9);
                assert.equal(buffer.ydisp, 5);
                assert.equal(buffer.ybase, 7);
                assert.equal(buffer.lines.length, 17);
                for (let i = 0; i < 10; i++) {
                  assert.equal(buffer.lines.get(i).translateToString(), '    ');
                }
                assert.equal(buffer.lines.get(10).translateToString(), 'abcd');
                assert.equal(buffer.lines.get(11).translateToString(), 'efgh');
                assert.equal(buffer.lines.get(12).translateToString(), 'ijkl');
                for (let i = 13; i < 17; i++) {
                  assert.equal(buffer.lines.get(i).translateToString(), '    ');
                }
                const wrappedLines: number[] = [];
                for (let i = 0; i < buffer.lines.length; i++) {
                  assert.equal(buffer.lines.get(i).isWrapped, wrappedLines.indexOf(i) !== -1, `line ${i} isWrapped must equal ${wrappedLines.indexOf(i) !== -1}`);
                }
              });
            });
          });
        });
        describe('viewport filled, no scrollback remaining', () => {
          // ybase === 0 doesn't make sense here as scrollback=0 isn't really supported
          describe('ybase !== 0', () => {
            beforeEach(() => {
              terminal.options.scrollback = 10;
              // Add 10 empty rows to start
              for (let i = 0; i < 10; i++) {
                buffer.lines.splice(0, 0, buffer.getBlankLine(DEFAULT_ATTR));
              }
              buffer.y = 9;
              buffer.ybase = 10;
            });
            describe('&& ydisp === ybase', () => {
              it('should trim lines and keep ydisp = ybase', () => {
                buffer.ydisp = 10;
                buffer.resize(4, 10);
                assert.equal(buffer.y, 9);
                assert.equal(buffer.ydisp, 7);
                assert.equal(buffer.ybase, 7);
                assert.equal(buffer.lines.length, 17);
                for (let i = 0; i < 10; i++) {
                  assert.equal(buffer.lines.get(i).translateToString(), '    ');
                }
                assert.equal(buffer.lines.get(10).translateToString(), 'abcd');
                assert.equal(buffer.lines.get(11).translateToString(), 'efgh');
                assert.equal(buffer.lines.get(12).translateToString(), 'ijkl');
                for (let i = 13; i < 17; i++) {
                  assert.equal(buffer.lines.get(i).translateToString(), '    ');
                }
                const wrappedLines: number[] = [];
                for (let i = 0; i < buffer.lines.length; i++) {
                  assert.equal(buffer.lines.get(i).isWrapped, wrappedLines.indexOf(i) !== -1, `line ${i} isWrapped must equal ${wrappedLines.indexOf(i) !== -1}`);
                }
              });
            });
            describe('&& ydisp !== ybase', () => {
              it('should trim lines and not change ydisp', () => {
                buffer.ydisp = 5;
                buffer.resize(4, 10);
                assert.equal(buffer.y, 9);
                assert.equal(buffer.ydisp, 5);
                assert.equal(buffer.ybase, 7);
                assert.equal(buffer.lines.length, 17);
                for (let i = 0; i < 10; i++) {
                  assert.equal(buffer.lines.get(i).translateToString(), '    ');
                }
                assert.equal(buffer.lines.get(10).translateToString(), 'abcd');
                assert.equal(buffer.lines.get(11).translateToString(), 'efgh');
                assert.equal(buffer.lines.get(12).translateToString(), 'ijkl');
                for (let i = 13; i < 17; i++) {
                  assert.equal(buffer.lines.get(i).translateToString(), '    ');
                }
                const wrappedLines: number[] = [];
                for (let i = 0; i < buffer.lines.length; i++) {
                  assert.equal(buffer.lines.get(i).isWrapped, wrappedLines.indexOf(i) !== -1, `line ${i} isWrapped must equal ${wrappedLines.indexOf(i) !== -1}`);
                }
              });
            });
          });
        });
      });
      describe('reflowSmaller cases', () => {
        beforeEach(() => {
          // Setup buffer state:
          // 'abcd'
          // 'efgh' (wrapped)
          // 'ijkl'
          // '    '
          // '    '
          // '    '
          // '    '
          // '    '
          // '    '
          // '    '
          buffer.fillViewportRows();
          buffer.resize(4, 10);
          buffer.lines.get(0).set(0, [null, 'a', 1, 'a'.charCodeAt(0)]);
          buffer.lines.get(0).set(1, [null, 'b', 1, 'b'.charCodeAt(0)]);
          buffer.lines.get(0).set(2, [null, 'c', 1, 'c'.charCodeAt(0)]);
          buffer.lines.get(0).set(3, [null, 'd', 1, 'd'.charCodeAt(0)]);
          buffer.lines.get(1).set(0, [null, 'e', 1, 'e'.charCodeAt(0)]);
          buffer.lines.get(1).set(1, [null, 'f', 1, 'f'.charCodeAt(0)]);
          buffer.lines.get(1).set(2, [null, 'g', 1, 'g'.charCodeAt(0)]);
          buffer.lines.get(1).set(3, [null, 'h', 1, 'h'.charCodeAt(0)]);
          buffer.lines.get(2).set(0, [null, 'i', 1, 'i'.charCodeAt(0)]);
          buffer.lines.get(2).set(1, [null, 'j', 1, 'j'.charCodeAt(0)]);
          buffer.lines.get(2).set(2, [null, 'k', 1, 'k'.charCodeAt(0)]);
          buffer.lines.get(2).set(3, [null, 'l', 1, 'l'.charCodeAt(0)]);
        });
        describe('viewport not yet filled', () => {
          it('should move the cursor down', () => {
            buffer.y = 3;
            buffer.resize(2, 10);
            assert.equal(buffer.y, 6);
            assert.equal(buffer.ydisp, 0);
            assert.equal(buffer.ybase, 0);
            assert.equal(buffer.lines.length, 10);
            assert.equal(buffer.lines.get(0).translateToString(), 'ab');
            assert.equal(buffer.lines.get(1).translateToString(), 'cd');
            assert.equal(buffer.lines.get(2).translateToString(), 'ef');
            assert.equal(buffer.lines.get(3).translateToString(), 'gh');
            assert.equal(buffer.lines.get(4).translateToString(), 'ij');
            assert.equal(buffer.lines.get(5).translateToString(), 'kl');
            for (let i = 6; i < 10; i++) {
              assert.equal(buffer.lines.get(i).translateToString(), '  ');
            }
            const wrappedLines = [1, 3, 5];
            for (let i = 0; i < buffer.lines.length; i++) {
              assert.equal(buffer.lines.get(i).isWrapped, wrappedLines.indexOf(i) !== -1, `line ${i} isWrapped must equal ${wrappedLines.indexOf(i) !== -1}`);
            }
          });
        });
        describe('viewport filled, scrollback remaining', () => {
          beforeEach(() => {
            buffer.y = 9;
          });
          describe('ybase === 0', () => {
            it('should trim the top', () => {
              buffer.resize(2, 10);
              assert.equal(buffer.y, 9);
              assert.equal(buffer.ydisp, 3);
              assert.equal(buffer.ybase, 3);
              assert.equal(buffer.lines.length, 13);
              assert.equal(buffer.lines.get(0).translateToString(), 'ab');
              assert.equal(buffer.lines.get(1).translateToString(), 'cd');
              assert.equal(buffer.lines.get(2).translateToString(), 'ef');
              assert.equal(buffer.lines.get(3).translateToString(), 'gh');
              assert.equal(buffer.lines.get(4).translateToString(), 'ij');
              assert.equal(buffer.lines.get(5).translateToString(), 'kl');
              for (let i = 6; i < 13; i++) {
                assert.equal(buffer.lines.get(i).translateToString(), '  ');
              }
              const wrappedLines = [1, 3, 5];
              for (let i = 0; i < buffer.lines.length; i++) {
                assert.equal(buffer.lines.get(i).isWrapped, wrappedLines.indexOf(i) !== -1, `line ${i} isWrapped must equal ${wrappedLines.indexOf(i) !== -1}`);
              }
            });
          });
          describe('ybase !== 0', () => {
            beforeEach(() => {
              // Add 10 empty rows to start
              for (let i = 0; i < 10; i++) {
                buffer.lines.splice(0, 0, buffer.getBlankLine(DEFAULT_ATTR));
              }
              buffer.ybase = 10;
            });
            describe('&& ydisp === ybase', () => {
              it('should adjust the viewport and keep ydisp = ybase', () => {
                buffer.ydisp = 10;
                buffer.resize(2, 10);
                assert.equal(buffer.ydisp, 13);
                assert.equal(buffer.ybase, 13);
                assert.equal(buffer.lines.length, 23);
                for (let i = 0; i < 10; i++) {
                  assert.equal(buffer.lines.get(i).translateToString(), '  ');
                }
                assert.equal(buffer.lines.get(10).translateToString(), 'ab');
                assert.equal(buffer.lines.get(11).translateToString(), 'cd');
                assert.equal(buffer.lines.get(12).translateToString(), 'ef');
                assert.equal(buffer.lines.get(13).translateToString(), 'gh');
                assert.equal(buffer.lines.get(14).translateToString(), 'ij');
                assert.equal(buffer.lines.get(15).translateToString(), 'kl');
                for (let i = 16; i < 23; i++) {
                  assert.equal(buffer.lines.get(i).translateToString(), '  ');
                }
                const wrappedLines = [11, 13, 15];
                for (let i = 0; i < buffer.lines.length; i++) {
                  assert.equal(buffer.lines.get(i).isWrapped, wrappedLines.indexOf(i) !== -1, `line ${i} isWrapped must equal ${wrappedLines.indexOf(i) !== -1}`);
                }
              });
            });
            describe('&& ydisp !== ybase', () => {
              it('should keep ydisp at the same value', () => {
                buffer.ydisp = 5;
                buffer.resize(2, 10);
                assert.equal(buffer.ydisp, 5);
                assert.equal(buffer.ybase, 13);
                assert.equal(buffer.lines.length, 23);
                for (let i = 0; i < 10; i++) {
                  assert.equal(buffer.lines.get(i).translateToString(), '  ');
                }
                assert.equal(buffer.lines.get(10).translateToString(), 'ab');
                assert.equal(buffer.lines.get(11).translateToString(), 'cd');
                assert.equal(buffer.lines.get(12).translateToString(), 'ef');
                assert.equal(buffer.lines.get(13).translateToString(), 'gh');
                assert.equal(buffer.lines.get(14).translateToString(), 'ij');
                assert.equal(buffer.lines.get(15).translateToString(), 'kl');
                for (let i = 16; i < 23; i++) {
                  assert.equal(buffer.lines.get(i).translateToString(), '  ');
                }
                const wrappedLines = [11, 13, 15];
                for (let i = 0; i < buffer.lines.length; i++) {
                  assert.equal(buffer.lines.get(i).isWrapped, wrappedLines.indexOf(i) !== -1, `line ${i} isWrapped must equal ${wrappedLines.indexOf(i) !== -1}`);
                }
              });
            });
          });
        });
        describe('viewport filled, no scrollback remaining', () => {
          // ybase === 0 doesn't make sense here as scrollback=0 isn't really supported
          describe('ybase !== 0', () => {
            beforeEach(() => {
              terminal.options.scrollback = 10;
              // Add 10 empty rows to start
              for (let i = 0; i < 10; i++) {
                buffer.lines.splice(0, 0, buffer.getBlankLine(DEFAULT_ATTR));
              }
              buffer.ybase = 10;
            });
            describe('&& ydisp === ybase', () => {
              it('should trim lines and keep ydisp = ybase', () => {
                buffer.ydisp = 10;
                buffer.y = 13;
                buffer.resize(2, 10);
                assert.equal(buffer.ydisp, 10);
                assert.equal(buffer.ybase, 10);
                assert.equal(buffer.lines.length, 20);
                for (let i = 0; i < 7; i++) {
                  assert.equal(buffer.lines.get(i).translateToString(), '  ');
                }
                assert.equal(buffer.lines.get(7).translateToString(), 'ab');
                assert.equal(buffer.lines.get(8).translateToString(), 'cd');
                assert.equal(buffer.lines.get(9).translateToString(), 'ef');
                assert.equal(buffer.lines.get(10).translateToString(), 'gh');
                assert.equal(buffer.lines.get(11).translateToString(), 'ij');
                assert.equal(buffer.lines.get(12).translateToString(), 'kl');
                for (let i = 13; i < 20; i++) {
                  assert.equal(buffer.lines.get(i).translateToString(), '  ');
                }
                const wrappedLines = [8, 10, 12];
                for (let i = 0; i < buffer.lines.length; i++) {
                  assert.equal(buffer.lines.get(i).isWrapped, wrappedLines.indexOf(i) !== -1, `line ${i} isWrapped must equal ${wrappedLines.indexOf(i) !== -1}`);
                }
              });
            });
            describe('&& ydisp !== ybase', () => {
              it('should trim lines and not change ydisp', () => {
                buffer.ydisp = 5;
                buffer.y = 13;
                buffer.resize(2, 10);
                assert.equal(buffer.ydisp, 5);
                assert.equal(buffer.ybase, 10);
                assert.equal(buffer.lines.length, 20);
                for (let i = 0; i < 7; i++) {
                  assert.equal(buffer.lines.get(i).translateToString(), '  ');
                }
                assert.equal(buffer.lines.get(7).translateToString(), 'ab');
                assert.equal(buffer.lines.get(8).translateToString(), 'cd');
                assert.equal(buffer.lines.get(9).translateToString(), 'ef');
                assert.equal(buffer.lines.get(10).translateToString(), 'gh');
                assert.equal(buffer.lines.get(11).translateToString(), 'ij');
                assert.equal(buffer.lines.get(12).translateToString(), 'kl');
                for (let i = 13; i < 20; i++) {
                  assert.equal(buffer.lines.get(i).translateToString(), '  ');
                }
                const wrappedLines = [8, 10, 12];
                for (let i = 0; i < buffer.lines.length; i++) {
                  assert.equal(buffer.lines.get(i).isWrapped, wrappedLines.indexOf(i) !== -1, `line ${i} isWrapped must equal ${wrappedLines.indexOf(i) !== -1}`);
                }
              });
            });
          });
        });
      });
    });
  });

  describe('buffer marked to have no scrollback', () => {
    it('should always have a scrollback of 0', () => {
      assert.equal(terminal.options.scrollback, 1000);
      // Test size on initialization
      buffer = new Buffer(terminal, false);
      buffer.fillViewportRows();
      assert.equal(buffer.lines.maxLength, INIT_ROWS);
      // Test size on buffer increase
      buffer.resize(INIT_COLS, INIT_ROWS * 2);
      assert.equal(buffer.lines.maxLength, INIT_ROWS * 2);
      // Test size on buffer decrease
      buffer.resize(INIT_COLS, INIT_ROWS / 2);
      assert.equal(buffer.lines.maxLength, INIT_ROWS / 2);
    });
  });

  describe('addMarker', () => {
    it('should adjust a marker line when the buffer is trimmed', () => {
      terminal.options.scrollback = 0;
      buffer = new Buffer(terminal, true);
      buffer.fillViewportRows();
      const marker = buffer.addMarker(buffer.lines.length - 1);
      assert.equal(marker.line, buffer.lines.length - 1);
      buffer.lines.emit('trim', 1);
      assert.equal(marker.line, buffer.lines.length - 2);
    });
    it('should dispose of a marker if it is trimmed off the buffer', () => {
      terminal.options.scrollback = 0;
      buffer = new Buffer(terminal, true);
      buffer.fillViewportRows();
      assert.equal(buffer.markers.length, 0);
      const marker = buffer.addMarker(0);
      assert.equal(marker.isDisposed, false);
      assert.equal(buffer.markers.length, 1);
      buffer.lines.emit('trim', 1);
      assert.equal(marker.isDisposed, true);
      assert.equal(buffer.markers.length, 0);
    });
  });

  describe ('translateBufferLineToString', () => {
    it('should handle selecting a section of ascii text', () => {
      const line = new BufferLine(4);
      line.setCell(0, CellData.fromCharData([ null, 'a', 1, 'a'.charCodeAt(0)]));
      line.setCell(1, CellData.fromCharData([ null, 'b', 1, 'b'.charCodeAt(0)]));
      line.setCell(2, CellData.fromCharData([ null, 'c', 1, 'c'.charCodeAt(0)]));
      line.setCell(3, CellData.fromCharData([ null, 'd', 1, 'd'.charCodeAt(0)]));
      buffer.lines.set(0, line);

      const str = buffer.translateBufferLineToString(0, true, 0, 2);
      assert.equal(str, 'ab');
    });

    it('should handle a cut-off double width character by including it', () => {
      const line = new BufferLine(3);
      line.setCell(0, CellData.fromCharData([ null, '語', 2, 35486 ]));
      line.setCell(1, CellData.fromCharData([ null, '', 0, null]));
      line.setCell(2, CellData.fromCharData([ null, 'a', 1, 'a'.charCodeAt(0)]));
      buffer.lines.set(0, line);

      const str1 = buffer.translateBufferLineToString(0, true, 0, 1);
      assert.equal(str1, '語');
    });

    it('should handle a zero width character in the middle of the string by not including it', () => {
      const line = new BufferLine(3);
      line.setCell(0, CellData.fromCharData([ null, '語', 2, '語'.charCodeAt(0) ]));
      line.setCell(1, CellData.fromCharData([ null, '', 0, null]));
      line.setCell(2, CellData.fromCharData([ null, 'a', 1, 'a'.charCodeAt(0)]));
      buffer.lines.set(0, line);

      const str0 = buffer.translateBufferLineToString(0, true, 0, 1);
      assert.equal(str0, '語');

      const str1 = buffer.translateBufferLineToString(0, true, 0, 2);
      assert.equal(str1, '語');

      const str2 = buffer.translateBufferLineToString(0, true, 0, 3);
      assert.equal(str2, '語a');
    });

    it('should handle single width emojis', () => {
      const line = new BufferLine(2);
      line.setCell(0, CellData.fromCharData([ null, '😁', 1, '😁'.charCodeAt(0) ]));
      line.setCell(1, CellData.fromCharData([ null, 'a', 1, 'a'.charCodeAt(0)]));
      buffer.lines.set(0, line);

      const str1 = buffer.translateBufferLineToString(0, true, 0, 1);
      assert.equal(str1, '😁');

      const str2 = buffer.translateBufferLineToString(0, true, 0, 2);
      assert.equal(str2, '😁a');
    });

    it('should handle double width emojis', () => {
      const line = new BufferLine(2);
      line.setCell(0, CellData.fromCharData([ null, '😁', 2, '😁'.charCodeAt(0) ]));
      line.setCell(1, CellData.fromCharData([ null, '', 0, null]));
      buffer.lines.set(0, line);

      const str1 = buffer.translateBufferLineToString(0, true, 0, 1);
      assert.equal(str1, '😁');

      const str2 = buffer.translateBufferLineToString(0, true, 0, 2);
      assert.equal(str2, '😁');

      const line2 = new BufferLine(3);
      line2.setCell(0, CellData.fromCharData([ null, '😁', 2, '😁'.charCodeAt(0) ]));
      line2.setCell(1, CellData.fromCharData([ null, '', 0, null]));
      line2.setCell(2, CellData.fromCharData([ null, 'a', 1, 'a'.charCodeAt(0)]));
      buffer.lines.set(0, line2);

      const str3 = buffer.translateBufferLineToString(0, true, 0, 3);
      assert.equal(str3, '😁a');
    });
  });
  describe('stringIndexToBufferIndex', () => {
    let terminal: TestTerminal;

    beforeEach(() => {
      terminal = new TestTerminal({rows: 5, cols: 10, scrollback: 5});
    });

    it('multiline ascii', () => {
      const input = 'This is ASCII text spanning multiple lines.';
      terminal.writeSync(input);
      const s = terminal.buffer.iterator(true).next().content;
      assert.equal(input, s);
      for (let i = 0; i < input.length; ++i) {
        const bufferIndex = terminal.buffer.stringIndexToBufferIndex(0, i);
        assert.deepEqual([(i / terminal.cols) | 0, i % terminal.cols], bufferIndex);
      }
    });

    it('combining e\u0301 in a sentence', () => {
      const input = 'Sitting in the cafe\u0301 drinking coffee.';
      terminal.writeSync(input);
      const s = terminal.buffer.iterator(true).next().content;
      assert.equal(input, s);
      for (let i = 0; i < 19; ++i) {
        const bufferIndex = terminal.buffer.stringIndexToBufferIndex(0, i);
        assert.deepEqual([(i / terminal.cols) | 0, i % terminal.cols], bufferIndex);
      }
      // string index 18 & 19 point to combining char e\u0301 ---> same buffer Index
      assert.deepEqual(
        terminal.buffer.stringIndexToBufferIndex(0, 18),
        terminal.buffer.stringIndexToBufferIndex(0, 19));
      // after the combining char every string index has an offset of -1
      for (let i = 19; i < input.length; ++i) {
        const bufferIndex = terminal.buffer.stringIndexToBufferIndex(0, i);
        assert.deepEqual([((i - 1) / terminal.cols) | 0, (i - 1) % terminal.cols], bufferIndex);
      }
    });

    it('multiline combining e\u0301', () => {
      const input = 'e\u0301e\u0301e\u0301e\u0301e\u0301e\u0301e\u0301e\u0301e\u0301e\u0301e\u0301e\u0301e\u0301e\u0301e\u0301';
      terminal.writeSync(input);
      const s = terminal.buffer.iterator(true).next().content;
      assert.equal(input, s);
      // every buffer cell index contains 2 string indices
      for (let i = 0; i < input.length; ++i) {
        const bufferIndex = terminal.buffer.stringIndexToBufferIndex(0, i);
        assert.deepEqual([((i >> 1) / terminal.cols) | 0, (i >> 1) % terminal.cols], bufferIndex);
      }
    });

    it('surrogate char in a sentence', () => {
      const input = 'The 𝄞 is a clef widely used in modern notation.';
      terminal.writeSync(input);
      const s = terminal.buffer.iterator(true).next().content;
      assert.equal(input, s);
      for (let i = 0; i < 5; ++i) {
        const bufferIndex = terminal.buffer.stringIndexToBufferIndex(0, i);
        assert.deepEqual([(i / terminal.cols) | 0, i % terminal.cols], bufferIndex);
      }
      // string index 4 & 5 point to surrogate char 𝄞 ---> same buffer Index
      assert.deepEqual(
        terminal.buffer.stringIndexToBufferIndex(0, 4),
        terminal.buffer.stringIndexToBufferIndex(0, 5));
      // after the combining char every string index has an offset of -1
      for (let i = 5; i < input.length; ++i) {
        const bufferIndex = terminal.buffer.stringIndexToBufferIndex(0, i);
        assert.deepEqual([((i - 1) / terminal.cols) | 0, (i - 1) % terminal.cols], bufferIndex);
      }
    });

    it('multiline surrogate char', () => {
      const input = '𝄞𝄞𝄞𝄞𝄞𝄞𝄞𝄞𝄞𝄞𝄞𝄞𝄞𝄞𝄞𝄞𝄞𝄞𝄞𝄞𝄞𝄞𝄞𝄞𝄞𝄞𝄞';
      terminal.writeSync(input);
      const s = terminal.buffer.iterator(true).next().content;
      assert.equal(input, s);
      // every buffer cell index contains 2 string indices
      for (let i = 0; i < input.length; ++i) {
        const bufferIndex = terminal.buffer.stringIndexToBufferIndex(0, i);
        assert.deepEqual([((i >> 1) / terminal.cols) | 0, (i >> 1) % terminal.cols], bufferIndex);
      }
    });

    it('surrogate char with combining', () => {
      // eye of Ra with acute accent - string length of 3
      const input = '𓂀\u0301 - the eye hiroglyph with an acute accent.';
      terminal.writeSync(input);
      const s = terminal.buffer.iterator(true).next().content;
      assert.equal(input, s);
      // index 0..2 should map to 0
      assert.deepEqual([0, 0], terminal.buffer.stringIndexToBufferIndex(0, 1));
      assert.deepEqual([0, 0], terminal.buffer.stringIndexToBufferIndex(0, 2));
      for (let i = 2; i < input.length; ++i) {
        const bufferIndex = terminal.buffer.stringIndexToBufferIndex(0, i);
        assert.deepEqual([((i - 2) / terminal.cols) | 0, (i - 2) % terminal.cols], bufferIndex);
      }
    });

    it('multiline surrogate with combining', () => {
      const input = '𓂀\u0301𓂀\u0301𓂀\u0301𓂀\u0301𓂀\u0301𓂀\u0301𓂀\u0301𓂀\u0301𓂀\u0301𓂀\u0301𓂀\u0301𓂀\u0301𓂀\u0301𓂀\u0301';
      terminal.writeSync(input);
      const s = terminal.buffer.iterator(true).next().content;
      assert.equal(input, s);
      // every buffer cell index contains 3 string indices
      for (let i = 0; i < input.length; ++i) {
        const bufferIndex = terminal.buffer.stringIndexToBufferIndex(0, i);
        assert.deepEqual([(((i / 3) | 0) / terminal.cols) | 0, ((i / 3) | 0) % terminal.cols], bufferIndex);
      }
    });

    it('fullwidth chars', () => {
      const input = 'These １２３ are some fat numbers.';
      terminal.writeSync(input);
      const s = terminal.buffer.iterator(true).next().content;
      assert.equal(input, s);
      for (let i = 0; i < 6; ++i) {
        const bufferIndex = terminal.buffer.stringIndexToBufferIndex(0, i);
        assert.deepEqual([(i / terminal.cols) | 0, i % terminal.cols], bufferIndex);
      }
      // string index 6, 7, 8 take 2 cells
      assert.deepEqual([0, 8], terminal.buffer.stringIndexToBufferIndex(0, 7));
      assert.deepEqual([1, 0], terminal.buffer.stringIndexToBufferIndex(0, 8));
      // rest of the string has offset of +3
      for (let i = 9; i < input.length; ++i) {
        const bufferIndex = terminal.buffer.stringIndexToBufferIndex(0, i);
        assert.deepEqual([((i + 3) / terminal.cols) | 0, (i + 3) % terminal.cols], bufferIndex);
      }
    });

    it('multiline fullwidth chars', () => {
      const input = '１２３４５６７８９０１２３４５６７８９０';
      terminal.writeSync(input);
      const s = terminal.buffer.iterator(true).next().content;
      assert.equal(input, s);
      for (let i = 9; i < input.length; ++i) {
        const bufferIndex = terminal.buffer.stringIndexToBufferIndex(0, i);
        assert.deepEqual([((i << 1) / terminal.cols) | 0, (i << 1) % terminal.cols], bufferIndex);
      }
    });

    it('fullwidth combining with emoji - match emoji cell', () => {
      const input = 'Lots of ￥\u0301 make me 😃.';
      terminal.writeSync(input);
      const s = terminal.buffer.iterator(true).next().content;
      assert.equal(input, s);
      const stringIndex = s.match(/😃/).index;
      const bufferIndex = terminal.buffer.stringIndexToBufferIndex(0, stringIndex);
      assert(terminal.buffer.lines.get(bufferIndex[0]).loadCell(bufferIndex[1], new CellData()).chars, '😃');
    });

    it('multiline fullwidth chars with offset 1 (currently tests for broken behavior)', () => {
      const input = 'a１２３４５６７８９０１２３４５６７８９０';
      // the 'a' at the beginning moves all fullwidth chars one to the right
      // now the end of the line contains a dangling empty cell since
      // the next fullwidth char has to wrap early
      // the dangling last cell is wrongly added in the string
      // --> fixable after resolving #1685
      terminal.writeSync(input);
      const s = terminal.buffer.iterator(true).next().content;
      assert.equal(input, s);
      for (let i = 10; i < input.length; ++i) {
        const bufferIndex = terminal.buffer.stringIndexToBufferIndex(0, i);
        const j = (i - 0) << 1;
        assert.deepEqual([(j / terminal.cols) | 0, j % terminal.cols], bufferIndex);
      }
    });

    it('test fully wrapped buffer up to last char', () => {
      const input = Array(6).join('1234567890');
      terminal.writeSync(input);
      const s = terminal.buffer.iterator(true).next().content;
      assert.equal(input, s);
      for (let i = 0; i < input.length; ++i) {
        const bufferIndex = terminal.buffer.stringIndexToBufferIndex(0, i);
        assert.equal(input[i], terminal.buffer.lines.get(bufferIndex[0]).loadCell(bufferIndex[1], new CellData()).chars);
      }
    });

    it('test fully wrapped buffer up to last char with full width odd', () => {
      const input = 'a￥\u0301a￥\u0301a￥\u0301a￥\u0301a￥\u0301a￥\u0301a￥\u0301a￥\u0301'
                    + 'a￥\u0301a￥\u0301a￥\u0301a￥\u0301a￥\u0301a￥\u0301a￥\u0301';
      terminal.writeSync(input);
      const s = terminal.buffer.iterator(true).next().content;
      assert.equal(input, s);
      for (let i = 0; i < input.length; ++i) {
        const bufferIndex = terminal.buffer.stringIndexToBufferIndex(0, i);
        assert.equal(
          (!(i % 3))
            ? input[i]
            : (i % 3 === 1)
              ? input.substr(i, 2)
              : input.substr(i - 1, 2),
          terminal.buffer.lines.get(bufferIndex[0]).loadCell(bufferIndex[1], new CellData()).chars);
      }
    });
  });
  describe('BufferStringIterator', function(): void {
    it('iterator does not overflow buffer limits', function(): void {
      const terminal = new TestTerminal({rows: 5, cols: 10, scrollback: 5});
      const data = [
        'aaaaaaaaaa',
        'aaaaaaaaa\n',
        'aaaaaaaaaa',
        'aaaaaaaaa\n',
        'aaaaaaaaaa',
        'aaaaaaaaaa',
        'aaaaaaaaaa',
        'aaaaaaaaa\n',
        'aaaaaaaaaa',
        'aaaaaaaaaa'
      ];
      terminal.writeSync(data.join(''));
      // brute force test with insane values
      expect(() => {
        for (let overscan = 0; overscan < 20; ++overscan) {
          for (let start = -10; start < 20; ++start) {
            for (let end = -10; end < 20; ++end) {
              const it = terminal.buffer.iterator(false, start, end, overscan, overscan);
              while (it.hasNext()) {
                it.next();
              }
            }
          }
        }
      }).to.not.throw();
    });
  });
});<|MERGE_RESOLUTION|>--- conflicted
+++ resolved
@@ -5,11 +5,7 @@
 
 import { assert, expect } from 'chai';
 import { ITerminal } from './Types';
-<<<<<<< HEAD
 import { Buffer, DEFAULT_ATTR_DATA } from './Buffer';
-=======
-import { Buffer, DEFAULT_ATTR } from './Buffer';
->>>>>>> a1b61e05
 import { CircularList } from './common/CircularList';
 import { MockTerminal, TestTerminal } from './ui/TestUtils.test';
 import { BufferLine, CellData } from './BufferLine';
@@ -41,11 +37,7 @@
 
   describe('fillViewportRows', () => {
     it('should fill the buffer with blank lines based on the size of the viewport', () => {
-<<<<<<< HEAD
       const blankLineChar = buffer.getBlankLine(DEFAULT_ATTR_DATA).loadCell(0, new CellData()).asCharData;
-=======
-      const blankLineChar = buffer.getBlankLine(DEFAULT_ATTR).loadCell(0, new CellData()).asCharData;
->>>>>>> a1b61e05
       buffer.fillViewportRows();
       assert.equal(buffer.lines.length, INIT_ROWS);
       for (let y = 0; y < INIT_ROWS; y++) {
@@ -691,7 +683,7 @@
             beforeEach(() => {
               // Add 10 empty rows to start
               for (let i = 0; i < 10; i++) {
-                buffer.lines.splice(0, 0, buffer.getBlankLine(DEFAULT_ATTR));
+                buffer.lines.splice(0, 0, buffer.getBlankLine(DEFAULT_ATTR_DATA));
               }
               buffer.ybase = 10;
             });
@@ -750,7 +742,7 @@
               terminal.options.scrollback = 10;
               // Add 10 empty rows to start
               for (let i = 0; i < 10; i++) {
-                buffer.lines.splice(0, 0, buffer.getBlankLine(DEFAULT_ATTR));
+                buffer.lines.splice(0, 0, buffer.getBlankLine(DEFAULT_ATTR_DATA));
               }
               buffer.y = 9;
               buffer.ybase = 10;
@@ -885,7 +877,7 @@
             beforeEach(() => {
               // Add 10 empty rows to start
               for (let i = 0; i < 10; i++) {
-                buffer.lines.splice(0, 0, buffer.getBlankLine(DEFAULT_ATTR));
+                buffer.lines.splice(0, 0, buffer.getBlankLine(DEFAULT_ATTR_DATA));
               }
               buffer.ybase = 10;
             });
@@ -948,7 +940,7 @@
               terminal.options.scrollback = 10;
               // Add 10 empty rows to start
               for (let i = 0; i < 10; i++) {
-                buffer.lines.splice(0, 0, buffer.getBlankLine(DEFAULT_ATTR));
+                buffer.lines.splice(0, 0, buffer.getBlankLine(DEFAULT_ATTR_DATA));
               }
               buffer.ybase = 10;
             });
